import semver from 'semver';

interface IShowcase {
    bots: {
        name: string;
        description: string;
        version: string;
        url: string;
    }[];
    extractors: {
        name: string;
        description: string;
        url: string;
    }[];
}

// please do not edit this list, this list is updated by the maintainers of discord-player
const PromotedList: IShowcase = {
    bots: [
        {
            name: 'Music Bot',
            description:
                'A complete music bot example covering topics like custom playlists, persistent config, custom extractor, redis cache, web interface and more.',
            version: '(Promoted)',
            url: 'https://github.com/twlite/music-bot',
        },
        {
            name: 'Cadence',
            description:
                "A Free Discord Music Bot. No locked functionality, no premium tier, no ads; everything's free, always!",
            version: '(Promoted)',
            url: 'https://github.com/mariusbegby/cadence-discord-bot',
        },
    ],
    extractors: [],
};

// You can edit this list. You don't need to care about sorting by version, just add your project here
export const ShowcaseResource: IShowcase = {
    bots: PromotedList.bots.concat(
        [
            {
                name: 'Mirasaki Music Bot',
                description:
                    'Complete (45+ commands) music bot with persistent settings, effects, filters, auto-play, DJ-roles, and much more.',
                version: 'v6.6.3',
                url: 'https://github.com/Mirasaki/mirasaki-music-bot',
            },
            {
                name: 'Discord Player Bot',
                description:
                    'A feature-rich, open-source Discord music bot that supports multiple streaming platforms, has no payment restrictions, and is easy to self-host with Docker.',
                version: 'v6.6.10',
                url: 'https://github.com/LakhindarPal/discord-player-bot',
            },
            {
                name: 'Naybor',
                description: 'Complete and configurable discord music bot using discord-player',
                version: 'v6.3.0',
                url: 'https://github.com/antoinemcx/naybor',
            },
            {
                name: '그린Bot',
                description: 'Very simple and based official guide music bot, written in TypeScript.',
                version: 'v6.3.0',
                url: 'https://github.com/GreenScreen410/GreenBot-Discord',
            },
            {
                name: 'Music Disc',
                description:
                    "I am using discord-player to play music on Discord with friends. It's easy to set up and run yourself.",
                version: 'v6.6.6',
                url: 'https://github.com/hmes98318/Music-Disc-discord-player',
            },
            {
                name: 'Botanique',
                description: 'Typescript bot running on Docker, using discord-player for music and lyrics.',
                version: 'v6.7.1',
                url: 'https://git.mylloon.fr/ConfrerieDuKassoulait/Botanique',
            },
            {
                name: 'Jappan',
                description:
                    "A simple discord bot made to make someone's life easier. Currently features Music Playback, Fun Commands, Leveling System & Moderation Tools",
                version: 'v6.6.8',
                url: 'https://github.com/febkosq8/Jappan',
            },
            {
                name: 'Mittelbot',
                description: "A moderation & utility bot with music to play everyone's favourite music.",
                version: 'v6.6.3',
                url: 'https://github.com/Mittelbots/Mittelbot',
            },
            {
                name: 'Wego Overseer',
                description: "Using discord-player to manage Wego Overseer's music functionality",
                version: 'v6.2.1',
                url: 'https://github.com/rickklaasboer/wego-overseer',
            },
            {
                name: 'Auricle',
                description:
                    'This is a music bot created by using the sapphire framework & discord-player with this project being written in TypeScript.',
                version: 'v6.6.1',
                url: 'https://github.com/itsauric/auricle-music-bot',
            },
            {
                name: 'Beat-Bot',
                description: 'Fun discord bot with helpful util commands and music player using discord-player.',
                version: 'v6.1.1',
                url: 'https://github.com/IslandRhythms/Beat-Bot',
            },
            {
                name: 'Melody',
                description: 'Useful Discord music bot with many commands and effects to spice up your music.',
                version: 'v6.1.1',
                url: 'https://github.com/NerdyTechy/Melody',
            },
            {
                name: 'Discord Music Bot',
                description:
                    "I'm using discord-player to make a discord music bot, it does pretty much the same as what a normal music bot does, also has lyrics and filters.",
                version: 'v6.1.0',
                url: 'https://github.com/ervin-sungkono/Discord-Music-Bot',
            },
            {
                name: 'Bhop Music Bot',
                description:
                    'There were not many bots made with discord-player 6.0.0 and discord.js 14.7.1, I was bored and made a simple one. We are using discord-player to listen music while bhopping. 🐇',
                version: 'v6.6.4',
                url: 'https://github.com/akanora/bhop-music-bot',
            },
            {
                name: 'Lofi Girl bot',
                description: 'I made a Lofi music bot with discord-player',
                version: 'v6.0.0',
                url: 'https://github.com/Greensky-gs/Lofi-girl',
            },
            {
                name: 'Music Bot',
                description: 'Only a music bot which use discord-player.',
                version: 'v6.0.0',
                url: 'https://github.com/JazzyArmando1234/music-bot/tree/master',
            },
            {
                name: 'Yeci',
                description: 'I am using discord-player to play music with shards',
                version: 'v6.0.0',
                url: 'https://github.com/yeci226/yeci-bot',
            },
            {
                name: 'DumBot',
                description:
                    'Open source bot made using discord.js and discord-player that contains dice rolling and music playing functionality.',
                version: 'v5.4.0',
                url: 'https://github.com/Mateo-Wallace/MP2-Discord-DumBot-V2',
            },
            {
                name: 'Flowease',
                description: 'A discord bot that use discord-player to play music from netease-cloud-music',
                version: 'v6.6.0',
                url: 'https://github.com/Lutra-Fs/Flowease',
            },
            {
                name: 'AtlantaBot',
                description: 'We are using discord-player to manager all of our music commands.',
                version: 'v4.1.0',
                url: 'https://github.com/Androz2091/AtlantaBot',
            },
            {
                name: 'Elite Music',
                description:
                    'An open-source & feature-packed Discord music bot, complete with a large selection of commands, effects, customisability, Docker & Plex support and much more! 🚀💪',
                version: 'v6.6.8',
                url: 'https://github.com/ThatGuyJacobee/Elite-Music',
            },
            {
                name: 'AstroMonkey',
                description:
                    'AstroMonkey is an open-source music bot! it has support for Autocomplete search using Slash Commands, Queue management to take control of your music, and playlists to add music too for later.',
                version: 'v6.6.3',
                url: 'https://github.com/ToothlessBrush/AstroMonkey',
            },
            {
                name: 'muusik.app',
                description:
                    'An open-source Discord music bot with an interative dashboard, only plays music, nothing else.',
                version: 'v6.6.7',
                url: 'https://muusik.app',
            },
        ].sort((a, b) => semver.rcompare(a.version, b.version)),
    ),
    extractors: PromotedList.extractors.concat([
        {
            name: 'discord-player-deezer',
            description: 'An official extractor for discord-player to add support for deezer source.',
            url: 'https://npm.im/discord-player-deezer',
        },
        {
            name: 'discord-player-yandexmusic',
            description: 'Unofficial discord-player extractor for Yandex Music.',
            url: 'https://npm.im/discord-player-yandexmusic',
        },
        {
            name: 'discord-player-tidal',
            description: 'An unofficial discord-player extractor to add support for tidal source.',
<<<<<<< HEAD
            url: 'https://npm.im/discord-player-tidal',
        },
    ]),
=======
            url: 'https://npm.im/discord-player-tidal'
        },
        {
            name: "discord-player-youtubei", 
            description: "Discord Player Youtubei is module that uses the Innertube API to extractor your songs providing more stability and better speeds.",
            url: "https://npm.im/discord-player-youtubei"
        }
    ])
>>>>>>> 434d1f2d
};<|MERGE_RESOLUTION|>--- conflicted
+++ resolved
@@ -204,18 +204,13 @@
         {
             name: 'discord-player-tidal',
             description: 'An unofficial discord-player extractor to add support for tidal source.',
-<<<<<<< HEAD
             url: 'https://npm.im/discord-player-tidal',
         },
+        {
+            name: 'discord-player-youtubei',
+            description:
+                'Discord Player Youtubei is module that uses the Innertube API to extractor your songs providing more stability and better speeds.',
+            url: 'https://npm.im/discord-player-youtubei',
+        },
     ]),
-=======
-            url: 'https://npm.im/discord-player-tidal'
-        },
-        {
-            name: "discord-player-youtubei", 
-            description: "Discord Player Youtubei is module that uses the Innertube API to extractor your songs providing more stability and better speeds.",
-            url: "https://npm.im/discord-player-youtubei"
-        }
-    ])
->>>>>>> 434d1f2d
 };