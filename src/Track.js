<<<<<<< HEAD
const Discord = require('discord.js')
const Queue = require('./Queue')

/**
 * Represents a track.
 */
class Track {
    /**
     * @param {Object} videoData The video data for this track
     * @param {Discord.User?} user The user who requested the track
     * @param {Queue?} queue The queue in which is the track is
     */
    constructor (videoData, user, queue) {
        /**
         * The track name
         * @type {string}
         */
        this.name = videoData.title
        /**
         * The Youtube URL of the track
         * @type {string}
         */
        this.url = videoData.link
        /**
         * The video duration (formatted).
         * @type {string}
         */
        this.duration = videoData.duration
        /**
         * The video description
         * @type {string}
         */
        this.description = videoData.description
        /**
         * The video thumbnail
         * @type {string}
         */
        this.thumbnail = videoData.thumbnail
        /**
         * The video views
         * @type {?number}
         */
        this.views = videoData.views
        /**
         * The video channel
         * @type {string}
         */
        this.author = videoData.author.name
        /**
         * The user who requested the track
         * @type {Discord.User?}
         */
        this.requestedBy = user
        /**
         * The queue in which the track is
         * @type {Queue}
         */
        this.queue = queue

        /**
         * Stream time of the track (available on applying filters)
         */
        this.streamTime = 0
    }

    /**
     * The track duration
     * @type {number}
     */
    get durationMS () {
        const args = this.duration.split(':')
        if (args.length === 3) {
            return parseInt(args[0]) * 60 * 60 * 1000 +
            parseInt(args[1]) * 60 * 1000 +
            parseInt(args[2]) * 1000
        } else if (args.length === 2) {
            return parseInt(args[0]) * 60 * 1000 +
            parseInt(args[1]) * 1000
        } else {
            return parseInt(args[0]) * 1000
        }
    }
}

module.exports = Track
=======
const Discord = require('discord.js')
const Queue = require('./Queue')

/**
 * Represents a track.
 */
class Track {
    /**
     * @param {Object} videoData The video data for this track
     * @param {Discord.User?} user The user who requested the track
     * @param {Queue?} queue The queue in which is the track is
     */
    constructor (videoData, user, queue) {
        /**
         * The track name
         * @type {string}
         */
        this.name = videoData.title
        /**
         * The Youtube URL of the track
         * @type {string}
         */
        this.url = videoData.link
        /**
         * The video duration (formatted).
         * @type {string}
         */
        this.duration = videoData.duration
        /**
         * The video description
         * @type {string}
         */
        this.description = videoData.description
        /**
         * The video thumbnail
         * @type {string}
         */
        this.thumbnail = videoData.thumbnail
        /**
         * The video views
         * @type {?number}
         */
        this.views = videoData.views
        /**
         * The video channel
         * @type {string}
         */
        this.author = videoData.author.name
        /**
         * The user who requested the track
         * @type {Discord.User?}
         */
        this.requestedBy = user
        /**
         * The queue in which the track is
         * @type {Queue}
         */
        this.queue = queue
    }

    /**
     * The track duration
     * @type {number}
     */
    get durationMS () {
        const args = this.duration.split(':')
        if (args.length === 3) {
            return parseInt(args[0]) * 60 * 60 * 1000 +
            parseInt(args[1]) * 60 * 1000 +
            parseInt(args[2]) * 1000
        } else if (args.length === 2) {
            return parseInt(args[0]) * 60 * 1000 +
            parseInt(args[1]) * 1000
        } else {
            return parseInt(args[0]) * 1000
        }
    }
}

module.exports = Track
>>>>>>> 5b6d1c49
<|MERGE_RESOLUTION|>--- conflicted
+++ resolved
@@ -1,4 +1,3 @@
-<<<<<<< HEAD
 const Discord = require('discord.js')
 const Queue = require('./Queue')
 
@@ -83,86 +82,4 @@
     }
 }
 
-module.exports = Track
-=======
-const Discord = require('discord.js')
-const Queue = require('./Queue')
-
-/**
- * Represents a track.
- */
-class Track {
-    /**
-     * @param {Object} videoData The video data for this track
-     * @param {Discord.User?} user The user who requested the track
-     * @param {Queue?} queue The queue in which is the track is
-     */
-    constructor (videoData, user, queue) {
-        /**
-         * The track name
-         * @type {string}
-         */
-        this.name = videoData.title
-        /**
-         * The Youtube URL of the track
-         * @type {string}
-         */
-        this.url = videoData.link
-        /**
-         * The video duration (formatted).
-         * @type {string}
-         */
-        this.duration = videoData.duration
-        /**
-         * The video description
-         * @type {string}
-         */
-        this.description = videoData.description
-        /**
-         * The video thumbnail
-         * @type {string}
-         */
-        this.thumbnail = videoData.thumbnail
-        /**
-         * The video views
-         * @type {?number}
-         */
-        this.views = videoData.views
-        /**
-         * The video channel
-         * @type {string}
-         */
-        this.author = videoData.author.name
-        /**
-         * The user who requested the track
-         * @type {Discord.User?}
-         */
-        this.requestedBy = user
-        /**
-         * The queue in which the track is
-         * @type {Queue}
-         */
-        this.queue = queue
-    }
-
-    /**
-     * The track duration
-     * @type {number}
-     */
-    get durationMS () {
-        const args = this.duration.split(':')
-        if (args.length === 3) {
-            return parseInt(args[0]) * 60 * 60 * 1000 +
-            parseInt(args[1]) * 60 * 1000 +
-            parseInt(args[2]) * 1000
-        } else if (args.length === 2) {
-            return parseInt(args[0]) * 60 * 1000 +
-            parseInt(args[1]) * 1000
-        } else {
-            return parseInt(args[0]) * 1000
-        }
-    }
-}
-
-module.exports = Track
->>>>>>> 5b6d1c49
+module.exports = Track