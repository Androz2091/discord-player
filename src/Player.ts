--- conflicted
+++ resolved
@@ -211,13 +211,8 @@
      * @param {SearchOptions} options The search options
      * @returns {Promise<PlayerSearchResult>}
      */
-<<<<<<< HEAD
-    async search<T extends MetaDataWithAny<MetaData> = MetaDataWithAny<MetaData>>(query: string | Track<T>, options: SearchOptions): Promise<search<T>> {
-        if (query instanceof Track) return { playlist: null, tracks: [query] };
-=======
-    async search(query: string | Track, options: SearchOptions): Promise<PlayerSearchResult> {
+    async search<T extends MetaDataWithAny<MetaData> = MetaDataWithAny<MetaData>>(query: string | Track<T>, options: SearchOptions): Promise<PlayerSearchResult<T>> {
         if (query instanceof Track) return { playlist: query.playlist || null, tracks: [query] };
->>>>>>> 751df786
         if (!options) throw new PlayerError("DiscordPlayer#search needs search options!", ErrorStatusCode.INVALID_ARG_TYPE);
         options.requestedBy = this.client.users.resolve(options.requestedBy);
         if (!("searchEngine" in options)) options.searchEngine = QueryType.AUTO;
