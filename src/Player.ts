--- conflicted
+++ resolved
@@ -59,7 +59,6 @@
     }
 
     /**
-<<<<<<< HEAD
      * Handles voice state update
      * @param {VoiceState} oldState The old voice state
      * @param {VoiceState} newState The new voice state
@@ -69,456 +68,17 @@
     private _handleVoiceState(oldState: VoiceState, newState: VoiceState): void {
         const queue = this.getQueue(oldState.guild.id);
         if (!queue) return;
-=======
-     * Define custom extractor in this player
-     * @param {String} extractorName The extractor name
-     * @param {any} extractor The extractor itself
-     * @returns {Player}
-     */
-    use(extractorName: string, extractor: any): Player {
-        if (!extractorName) throw new PlayerError('Missing extractor name!', 'PlayerExtractorError');
-
-        const methods = ['validate', 'getInfo'];
-
-        for (const method of methods) {
-            if (typeof extractor[method] !== 'function') throw new PlayerError('Invalid extractor supplied!', 'PlayerExtractorError');
-        }
-
-        this.Extractors.set(extractorName, new ExtractorModel(extractorName, extractor));
-
-        return this;
-    }
-
-    /**
-     * Remove existing extractor from this player
-     * @param {String} extractorName The extractor name
-     * @returns {Boolean}
-     */
-    unuse(extractorName: string): boolean {
-        if (!extractorName) throw new PlayerError('Missing extractor name!', 'PlayerExtractorError');
-
-        return this.Extractors.delete(extractorName);
-    }
-
-    /**
-     * Internal method to search tracks
-     * @param {DiscordMessage} message The message
-     * @param {string} query The query
-     * @param {boolean} [firstResult=false] If it should return the first result
-     * @param {number} [startFromIndex=0] Prioritise playing the track with following index (Only works with playlist)
-     * @returns {Promise<Track>}
-     * @private
-     */
-    private _searchTracks(message: Message, query: string, firstResult?: boolean, startFromIndex = 0): Promise<Track> {
-        return new Promise(async (resolve) => {
-            let tracks: Track[] = [];
-            const queryType = Util.getQueryType(query);
-
-            switch (queryType) {
-                case 'soundcloud_track':
-                    {
-                        const data = await SoundCloud.getSongInfo(query).catch(() => {});
-                        if (data) {
-                            const track = new Track(this, {
-                                title: data.title,
-                                url: data.url,
-                                duration: Util.buildTimeCode(Util.parseMS(data.duration)),
-                                description: data.description,
-                                thumbnail: data.thumbnail,
-                                views: data.playCount,
-                                author: data.author.name,
-                                requestedBy: message.author,
-                                fromPlaylist: false,
-                                source: 'soundcloud',
-                                engine: data
-                            });
-
-                            tracks.push(track);
-                        }
-                    }
-                    break;
-                case 'spotify_song':
-                    {
-                        const matchSpotifyURL = query.match(/https?:\/\/(?:embed\.|open\.)(?:spotify\.com\/)(?:track\/|\?uri=spotify:track:)((\w|-){22})/);
-                        if (matchSpotifyURL) {
-                            const spotifyData = await spotify.getData(query).catch(() => {});
-                            if (spotifyData) {
-                                const spotifyTrack = new Track(this, {
-                                    title: spotifyData.name,
-                                    description: spotifyData.description ?? '',
-                                    author: spotifyData.artists[0]?.name ?? 'Unknown Artist',
-                                    url: spotifyData.external_urls?.spotify ?? query,
-                                    thumbnail: spotifyData.album?.images[0]?.url ?? spotifyData.preview_url?.length ? `https://i.scdn.co/image/${spotifyData.preview_url?.split('?cid=')[1]}` : 'https://www.scdn.co/i/_global/twitter_card-default.jpg',
-                                    duration: Util.buildTimeCode(Util.parseMS(spotifyData.duration_ms)),
-                                    views: 0,
-                                    requestedBy: message.author,
-                                    fromPlaylist: false,
-                                    source: 'spotify'
-                                });
-
-                                if (this.options.fetchBeforeQueued) {
-                                    const searchQueryString = this.options.disableArtistSearch ? spotifyTrack.title : `${spotifyTrack.title}${' - ' + spotifyTrack.author}`;
-                                    const ytv = await YouTube.search(searchQueryString, {
-                                        limit: 1,
-                                        type: 'video'
-                                    }).catch((e) => {});
-
-                                    if (ytv && ytv[0])
-                                        Util.define({
-                                            target: spotifyTrack,
-                                            prop: 'backupLink',
-                                            value: ytv[0].url
-                                        });
-                                }
-
-                                tracks = [spotifyTrack];
-                            }
-                        }
-                    }
-                    break;
-
-                case 'spotify_album':
-                case 'spotify_playlist': {
-                    this.emit(PlayerEvents.PLAYLIST_PARSE_START, null, message);
-                    const playlist = await spotify.getData(query);
-                    if (!playlist) return void this.emit(PlayerEvents.NO_RESULTS, message, query);
-
-                    // tslint:disable-next-line:no-shadowed-variable
-                    let tracks: Track[] = [];
-
-                    if (playlist.type !== 'playlist')
-                        tracks = await Promise.all(
-                            playlist.tracks.items.map(async (m: any) => {
-                                const data = new Track(this, {
-                                    title: m.name ?? '',
-                                    description: m.description ?? '',
-                                    author: m.artists[0]?.name ?? 'Unknown Artist',
-                                    url: m.external_urls?.spotify ?? query,
-                                    thumbnail: playlist.images[0]?.url ?? 'https://www.scdn.co/i/_global/twitter_card-default.jpg',
-                                    duration: Util.buildTimeCode(Util.parseMS(m.duration_ms)),
-                                    views: 0,
-                                    requestedBy: message.author,
-                                    fromPlaylist: true,
-                                    source: 'spotify'
-                                });
-
-                                if (this.options.fetchBeforeQueued) {
-                                    const searchQueryString = this.options.disableArtistSearch ? data.title : `${data.title}${' - ' + data.author}`;
-                                    const ytv = await YouTube.search(searchQueryString, {
-                                        limit: 1,
-                                        type: 'video'
-                                    }).catch((e) => {});
-
-                                    if (ytv && ytv[0])
-                                        Util.define({
-                                            target: data,
-                                            prop: 'backupLink',
-                                            value: ytv[0].url
-                                        });
-                                }
-
-                                return data;
-                            })
-                        );
-                    else {
-                        tracks = await Promise.all(
-                            playlist.tracks.items.map(async (m: any) => {
-                                const data = new Track(this, {
-                                    title: m.track.name ?? '',
-                                    description: m.track.description ?? '',
-                                    author: m.track.artists[0]?.name ?? 'Unknown Artist',
-                                    url: m.track.external_urls?.spotify ?? query,
-                                    thumbnail: m.track.album?.images[0]?.url ?? 'https://www.scdn.co/i/_global/twitter_card-default.jpg',
-                                    duration: Util.buildTimeCode(Util.parseMS(m.track.duration_ms)),
-                                    views: 0,
-                                    requestedBy: message.author,
-                                    fromPlaylist: true,
-                                    source: 'spotify'
-                                });
-
-                                if (this.options.fetchBeforeQueued) {
-                                    const searchQueryString = this.options.disableArtistSearch ? data.title : `${data.title}${' - ' + data.author}`;
-                                    const ytv = await YouTube.search(searchQueryString, {
-                                        limit: 1,
-                                        type: 'video'
-                                    }).catch((e) => {});
-
-                                    if (ytv && ytv[0])
-                                        Util.define({
-                                            target: data,
-                                            prop: 'backupLink',
-                                            value: ytv[0].url
-                                        });
-                                }
-
-                                return data;
-                            })
-                        );
-                    }
-
-                    if (!tracks.length) return void this.emit(PlayerEvents.NO_RESULTS, message, query);
-
-                    const pl = {
-                        ...playlist,
-                        tracks,
-                        duration: tracks?.reduce((a, c) => a + (c?.durationMS ?? 0), 0) ?? 0,
-                        thumbnail: playlist.images[0]?.url ?? tracks[0].thumbnail,
-                        title: playlist.title ?? playlist.name ?? ''
-                    };
-
-                    this.emit(PlayerEvents.PLAYLIST_PARSE_END, pl, message);
-                    if (startFromIndex < 0) startFromIndex = 0;
-                    if (startFromIndex > tracks.length - 1) startFromIndex = tracks.length - 1;
-
-                    if (this.isPlaying(message)) {
-                        const prioritisedTrack = tracks.splice(startFromIndex, 1);
-                        tracks.unshift(prioritisedTrack);
-                        const queue = this._addTracksToQueue(message, tracks);
-                        this.emit(PlayerEvents.PLAYLIST_ADD, message, queue, pl);
-                    } else {
-                        const track = tracks[startFromIndex];
-                        const queue = (await this._createQueue(message, track).catch((e) => void this.emit(PlayerEvents.ERROR, e, message))) as Queue;
-                        this.emit(PlayerEvents.PLAYLIST_ADD, message, queue, pl);
-                        tracks.splice(startFromIndex, 1);
-                        this._addTracksToQueue(message, tracks);
-                        this.emit(PlayerEvents.TRACK_START, message, track, queue);
-                    }
-
-                    return;
-                }
-                case 'youtube_playlist': {
-                    this.emit(PlayerEvents.PLAYLIST_PARSE_START, null, message);
-                    const playlist = await YouTube.getPlaylist(query);
-                    if (!playlist) return void this.emit(PlayerEvents.NO_RESULTS, message, query);
-
-                    // @ts-ignore
-                    playlist.videos = playlist.videos.map(
-                        (data) =>
-                            new Track(this, {
-                                title: data.title,
-                                url: data.url,
-                                duration: Util.buildTimeCode(Util.parseMS(data.duration)),
-                                description: data.description,
-                                thumbnail: data.thumbnail?.displayThumbnailURL(),
-                                views: data.views,
-                                author: data.channel.name,
-                                requestedBy: message.author,
-                                fromPlaylist: true,
-                                source: 'youtube'
-                            })
-                    );
-
-                    // @ts-ignore
-                    playlist.duration = playlist.videos.reduce((a, c) => a + c.durationMS, 0);
-
-                    // @ts-ignore
-                    playlist.thumbnail = playlist.thumbnail?.url ?? playlist.videos[0].thumbnail;
-
-                    // @ts-ignore
-                    playlist.requestedBy = message.author;
-
-                    Object.defineProperty(playlist, 'tracks', {
-                        get: () => playlist.videos ?? []
-                    });
-
-                    this.emit(PlayerEvents.PLAYLIST_PARSE_END, playlist, message);
-
-                    // @ts-ignore
-                    // tslint:disable-next-line:no-shadowed-variable
-                    const tracks = playlist.videos as Track[];
-                    if (startFromIndex < 0) startFromIndex = 0;
-                    if (startFromIndex > tracks.length - 1) startFromIndex = tracks.length - 1;
-
-                    if (this.isPlaying(message)) {
-                        const prioritisedTrack = tracks.splice(startFromIndex, 1);
-                        tracks.unshift(prioritisedTrack);
-                        const queue = this._addTracksToQueue(message, tracks);
-                        this.emit(PlayerEvents.PLAYLIST_ADD, message, queue, playlist);
-                    } else {
-                        const track = tracks[startFromIndex];
-                        const queue = (await this._createQueue(message, track).catch((e) => void this.emit(PlayerEvents.ERROR, e, message))) as Queue;
-                        this.emit(PlayerEvents.PLAYLIST_ADD, message, queue, pl);
-                        tracks.splice(startFromIndex, 1);
-                        this._addTracksToQueue(message, tracks);
-                        this.emit(PlayerEvents.TRACK_START, message, track, queue);
-                    }
-
-                    return;
-                }
-                case 'soundcloud_playlist': {
-                    this.emit(PlayerEvents.PLAYLIST_PARSE_START, null, message);
-
-                    const data = await SoundCloud.getPlaylist(query).catch(() => {});
-                    if (!data) return void this.emit(PlayerEvents.NO_RESULTS, message, query);
-
-                    const res = {
-                        id: data.id,
-                        title: data.title,
-                        tracks: [] as Track[],
-                        author: data.author,
-                        duration: 0,
-                        thumbnail: data.thumbnail,
-                        requestedBy: message.author
-                    };
-
-                    for (const song of data.tracks) {
-                        const r = new Track(this, {
-                            title: song.title,
-                            url: song.url,
-                            duration: Util.buildTimeCode(Util.parseMS(song.duration)),
-                            description: song.description,
-                            thumbnail: song.thumbnail ?? 'https://soundcloud.com/pwa-icon-192.png',
-                            views: song.playCount ?? 0,
-                            author: song.author ?? data.author,
-                            requestedBy: message.author,
-                            fromPlaylist: true,
-                            source: 'soundcloud',
-                            engine: song
-                        });
-
-                        res.tracks.push(r);
-                    }
-
-                    if (!res.tracks.length) return this.emit(PlayerEvents.ERROR, PlayerErrorEventCodes.PARSE_ERROR, message);
-                    res.duration = res.tracks.reduce((a, c) => a + c.durationMS, 0);
-
-                    this.emit(PlayerEvents.PLAYLIST_PARSE_END, res, message);
-                    if (startFromIndex < 0) res.startFromIndex = 0;
-                    if (startFromIndex > tracks.length - 1) startFromIndex = res.tracks.length - 1;
-
-                    if (this.isPlaying(message)) {
-                        const prioritisedTrack = res.tracks.splice(startFromIndex, 1);
-                        res.tracks.unshift(prioritisedTrack);
-                        this.emit(PlayerEvents.PLAYLIST_ADD, message, queue, res);
-                    } else {
-                        const track = res.tracks[startFromIndex];
-                        const queue = (await this._createQueue(message, track).catch((e) => void this.emit(PlayerEvents.ERROR, e, message))) as Queue;
-                        this.emit(PlayerEvents.PLAYLIST_ADD, message, queue, res);
-                        res.tracks.splice(startFromIndex, 1);
-                        this._addTracksToQueue(message, res.tracks);
-                        this.emit(PlayerEvents.TRACK_START, message, track, queue);
-                    }
-
-                    return;
-                }
-                default:
-                    tracks = await Util.ytSearch(query, { user: message.author, player: this });
-            }
-
-            if (tracks.length < 1) return void this.emit(PlayerEvents.NO_RESULTS, message, query);
-            if (firstResult || tracks.length === 1) return resolve(tracks[0]);
-
-            const collectorString = `${message.author.id}-${message.channel.id}`;
-            const currentCollector = this._resultsCollectors.get(collectorString);
-            if (currentCollector) currentCollector.stop();
-
-            const collector = message.channel.createMessageCollector((m) => m.author.id === message.author.id, {
-                time: 60000
-            });
-
-            this._resultsCollectors.set(collectorString, collector);
-
-            this.emit(PlayerEvents.SEARCH_RESULTS, message, query, tracks, collector);
-
-            collector.on('collect', ({ content }) => {
-                if (content === 'cancel') {
-                    collector.stop();
-                    return this.emit(PlayerEvents.SEARCH_CANCEL, message, query, tracks);
-                }
-
-                if (!isNaN(content) && parseInt(content) >= 1 && parseInt(content) <= tracks.length) {
-                    const index = parseInt(content, 10);
-                    const track = tracks[index - 1];
-                    collector.stop();
-                    resolve(track);
-                } else {
-                    this.emit(PlayerEvents.SEARCH_INVALID_RESPONSE, message, query, tracks, content, collector);
-                }
-            });
-            collector.on('end', (_, reason) => {
-                if (reason === 'time') {
-                    this.emit(PlayerEvents.SEARCH_CANCEL, message, query, tracks);
-                }
-            });
-        });
-    }
-
-    /**
-     * Play a song
-     * @param {DiscordMessage} message The discord.js message object
-     * @param {string|Track} query Search query, can be `Player.Track` instance
-     * @param {Boolean} [firstResult=false] If it should play the first result
-     * @param {number} [startFromIndex=0] Prioritise playing the track with following index (Only works with playlist)
-     * @example await player.play(message, "never gonna give you up", true)
-     * @returns {Promise<void>}
-     */
-    async play(message: Message, query: string | Track, firstResult?: boolean, startFromIndex = 0): Promise<void> {
-        if (!message) throw new PlayerError('Play function needs message');
-        if (!query) throw new PlayerError('Play function needs search query as a string or Player.Track object');
->>>>>>> 3786c484
 
         if (oldState.channelId && newState.channelId && oldState.channelId !== newState.channelId) {
             queue.connection.channel = newState.channel;
         }
 
-<<<<<<< HEAD
         if (!oldState.channelId && newState.channelId && newState.member.id === newState.guild.me.id) {
             if (newState.serverMute || !newState.serverMute) {
                 queue.setPaused(newState.serverMute);
             } else if (newState.suppress || !newState.suppress) {
                 if (newState.suppress) newState.guild.me.voice.setRequestToSpeak(true).catch(Util.noop);
                 queue.setPaused(newState.suppress);
-=======
-        if (typeof query === 'string') query = query.replace(/<(.+)>/g, '$1');
-        let track;
-
-        if (query instanceof Track) track = query;
-        else {
-            if (ytdl.validateURL(query)) {
-                const info = await YouTube.getVideo(query).catch(() => {});
-                if (!info) return void this.emit(PlayerEvents.NO_RESULTS, message, query);
-                if (info.live && !this.options.enableLive) return void this.emit(PlayerEvents.ERROR, PlayerErrorEventCodes.LIVE_VIDEO, message, new PlayerError('Live video is not enabled!'));
-                const lastThumbnail = typeof info.thumbnail === "string" ? info.thumbnail : info.thumbnail.url;
-
-                track = new Track(this, {
-                    title: info.title,
-                    description: info.description || "",
-                    author: info.channel.name,
-                    url: info.url,
-                    thumbnail: lastThumbnail,
-                    duration: Util.buildTimeCode(Util.parseMS(info.duration * 1000)),
-                    views: parseInt(info.views as unknown as string),
-                    requestedBy: message.author,
-                    fromPlaylist: false,
-                    source: 'youtube',
-                    live: Boolean(info.live)
-                });
-            } else {
-                for (const [_, extractor] of this.Extractors) {
-                    if (extractor.validate(query)) {
-                        const data = await extractor.handle(query);
-                        if (data) {
-                            track = new Track(this, {
-                                title: data.title,
-                                description: data.description,
-                                duration: Util.buildTimeCode(Util.parseMS(data.duration)),
-                                thumbnail: data.thumbnail,
-                                author: data.author,
-                                views: data.views,
-                                engine: data.engine,
-                                source: data.source ?? 'arbitrary',
-                                fromPlaylist: false,
-                                requestedBy: message.author,
-                                url: data.url
-                            });
-
-                            if (extractor.important) break;
-                        }
-                    }
-                }
-
-                if (!track) track = await this._searchTracks(message, query, firstResult, startFromIndex);
->>>>>>> 3786c484
             }
         }
 
