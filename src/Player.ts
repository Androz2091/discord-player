import { Client, Collection, Guild, Snowflake, User, VoiceState } from "discord.js";
import { TypedEmitter as EventEmitter } from "tiny-typed-emitter";
import { Queue } from "./Structures/Queue";
import { VoiceUtils } from "./VoiceInterface/VoiceUtils";
import { PlayerEvents, PlayerOptions, QueryType, SearchOptions } from "./types/types";
import Track from "./Structures/Track";
import { QueryResolver } from "./utils/QueryResolver";
import YouTube from "youtube-sr";
import { Util } from "./utils/Util";
import Spotify from "spotify-url-info";
// @ts-ignore
import { Client as SoundCloud } from "soundcloud-scraper";
import { Playlist } from "./Structures/Playlist";

const soundcloud = new SoundCloud();

<<<<<<< HEAD
class DiscordPlayer extends EventEmitter<PlayerEvents> {
    public readonly client: Client;
    public readonly queues = new Collection<Snowflake, Queue>();
    public readonly voiceUtils = new VoiceUtils();
=======
    /**
     * The collection of queues in this player
     * @type {DiscordCollection<Queue>}
     */
    public queues = new Collection<Snowflake, Queue>();

    /**
     * Collection of results collectors
     * @type {DiscordCollection<DiscordCollector<DiscordSnowflake, DiscordMessage>>}
     * @private
     */
    private _resultsCollectors = new Collection<string, Collector<Snowflake, Message>>();

    /**
     * Collection of cooldowns timeout
     * @type {DiscordCollection<Timeout>}
     * @private
     */
    private _cooldownsTimeout = new Collection<string, NodeJS.Timeout>();
>>>>>>> 3d79f20b

    /**
     * Creates new Discord Player
     * @param {Discord.Client} client The Discord Client
     */
    constructor(client: Client) {
        super();

        /**
         * The discord.js client
         * @type {Discord.Client}
         */
<<<<<<< HEAD
        this.client = client;

        this.client.on("voiceStateUpdate", this._handleVoiceState.bind(this));
    }

    private _handleVoiceState(oldState: VoiceState, newState: VoiceState): void {
        const queue = this.getQueue(oldState.guild.id);
        if (!queue) return;
=======
        this.options = Object.assign({}, PlayerOptions, options ?? {});

        // check FFmpeg
        void Util.alertFFmpeg();

        /**
         * Audio filters
         * @type {Object}
         */
        this.filters = AudioFilters;

        this.client.on('voiceStateUpdate', this._handleVoiceStateUpdate.bind(this));

        // auto detect @discord-player/extractor
        if (!this.options.disableAutoRegister) {
            let nv: any;

            // tslint:disable:no-conditional-assignment
            if ((nv = Util.require('@discord-player/extractor'))) {
                ['Attachment', 'Facebook', 'Reverbnation', 'Vimeo'].forEach((ext) => void this.use(ext, nv[ext]));
            }
        }
    }

    static get AudioFilters(): typeof AudioFilters {
        return AudioFilters;
    }

    /**
     * Define custom extractor in this player
     * @param {String} extractorName The extractor name
     * @param {any} extractor The extractor itself
     * @returns {Player}
     */
    use(extractorName: string, extractor: any): Player {
        if (!extractorName) throw new PlayerError('Missing extractor name!', 'PlayerExtractorError');

        const methods = ['validate', 'getInfo'];

        for (const method of methods) {
            if (typeof extractor[method] !== 'function')
                throw new PlayerError('Invalid extractor supplied!', 'PlayerExtractorError');
        }

        this.Extractors.set(extractorName, new ExtractorModel(extractorName, extractor));

        return this;
    }

    /**
     * Remove existing extractor from this player
     * @param {String} extractorName The extractor name
     * @returns {Boolean}
     */
    unuse(extractorName: string): boolean {
        if (!extractorName) throw new PlayerError('Missing extractor name!', 'PlayerExtractorError');

        return this.Extractors.delete(extractorName);
    }

    /**
     * Internal method to search tracks
     * @param {DiscordMessage} message The message
     * @param {string} query The query
     * @param {boolean} [firstResult=false] If it should return the first result
     * @returns {Promise<Track>}
     * @private
     */
    private _searchTracks(message: Message, query: string, firstResult?: boolean): Promise<Track> {
        return new Promise(async (resolve) => {
            let tracks: Track[] = [];
            const queryType = Util.getQueryType(query);

            switch (queryType) {
                case 'soundcloud_track':
                    {
                        const data = await SoundCloud.getSongInfo(query).catch(() => {});
                        if (data) {
                            const track = new Track(this, {
                                title: data.title,
                                url: data.url,
                                duration: Util.buildTimeCode(Util.parseMS(data.duration)),
                                description: data.description,
                                thumbnail: data.thumbnail,
                                views: data.playCount,
                                author: data.author.name,
                                requestedBy: message.author,
                                fromPlaylist: false,
                                source: 'soundcloud',
                                engine: data
                            });

                            tracks.push(track);
                        }
                    }
                    break;
                case 'spotify_song':
                    {
                        const matchSpotifyURL = query.match(
                            /https?:\/\/(?:embed\.|open\.)(?:spotify\.com\/)(?:track\/|\?uri=spotify:track:)((\w|-){22})/
                        );
                        if (matchSpotifyURL) {
                            const spotifyData = await spotify.getData(query).catch(() => {});
                            if (spotifyData) {
                                const spotifyTrack = new Track(this, {
                                    title: spotifyData.name,
                                    description: spotifyData.description ?? '',
                                    author: spotifyData.artists[0]?.name ?? 'Unknown Artist',
                                    url: spotifyData.external_urls?.spotify ?? query,
                                    thumbnail:
                                        spotifyData.album?.images[0]?.url ?? spotifyData.preview_url?.length
                                            ? `https://i.scdn.co/image/${spotifyData.preview_url?.split('?cid=')[1]}`
                                            : 'https://www.scdn.co/i/_global/twitter_card-default.jpg',
                                    duration: Util.buildTimeCode(Util.parseMS(spotifyData.duration_ms)),
                                    views: 0,
                                    requestedBy: message.author,
                                    fromPlaylist: false,
                                    source: 'spotify'
                                });

                                if (this.options.fetchBeforeQueued) {
                                    const searchQueryString = this.options.disableArtistSearch
                                        ? spotifyTrack.title
                                        : `${spotifyTrack.title}${' - ' + spotifyTrack.author}`;
                                    const ytv = await YouTube.search(searchQueryString, {
                                        limit: 1,
                                        type: 'video'
                                    }).catch((e) => {});

                                    if (ytv && ytv[0])
                                        Util.define({
                                            target: spotifyTrack,
                                            prop: 'backupLink',
                                            value: ytv[0].url
                                        });
                                }

                                tracks = [spotifyTrack];
                            }
                        }
                    }
                    break;

                case 'spotify_album':
                case 'spotify_playlist': {
                    this.emit(PlayerEvents.PLAYLIST_PARSE_START, null, message);
                    const playlist = await spotify.getData(query);
                    if (!playlist) return void this.emit(PlayerEvents.NO_RESULTS, message, query);

                    // tslint:disable-next-line:no-shadowed-variable
                    let tracks: Track[] = [];

                    if (playlist.type !== 'playlist')
                        tracks = await Promise.all(
                            playlist.tracks.items.map(async (m: any) => {
                                const data = new Track(this, {
                                    title: m.name ?? '',
                                    description: m.description ?? '',
                                    author: m.artists[0]?.name ?? 'Unknown Artist',
                                    url: m.external_urls?.spotify ?? query,
                                    thumbnail:
                                        playlist.images[0]?.url ??
                                        'https://www.scdn.co/i/_global/twitter_card-default.jpg',
                                    duration: Util.buildTimeCode(Util.parseMS(m.duration_ms)),
                                    views: 0,
                                    requestedBy: message.author,
                                    fromPlaylist: true,
                                    source: 'spotify'
                                });

                                if (this.options.fetchBeforeQueued) {
                                    const searchQueryString = this.options.disableArtistSearch
                                        ? data.title
                                        : `${data.title}${' - ' + data.author}`;
                                    const ytv = await YouTube.search(searchQueryString, {
                                        limit: 1,
                                        type: 'video'
                                    }).catch((e) => {});

                                    if (ytv && ytv[0])
                                        Util.define({
                                            target: data,
                                            prop: 'backupLink',
                                            value: ytv[0].url
                                        });
                                }

                                return data;
                            })
                        );
                    else {
                        tracks = await Promise.all(
                            playlist.tracks.items.map(async (m: any) => {
                                const data = new Track(this, {
                                    title: m.track.name ?? '',
                                    description: m.track.description ?? '',
                                    author: m.track.artists[0]?.name ?? 'Unknown Artist',
                                    url: m.track.external_urls?.spotify ?? query,
                                    thumbnail:
                                        m.track.album?.images[0]?.url ??
                                        'https://www.scdn.co/i/_global/twitter_card-default.jpg',
                                    duration: Util.buildTimeCode(Util.parseMS(m.track.duration_ms)),
                                    views: 0,
                                    requestedBy: message.author,
                                    fromPlaylist: true,
                                    source: 'spotify'
                                });

                                if (this.options.fetchBeforeQueued) {
                                    const searchQueryString = this.options.disableArtistSearch
                                        ? data.title
                                        : `${data.title}${' - ' + data.author}`;
                                    const ytv = await YouTube.search(searchQueryString, {
                                        limit: 1,
                                        type: 'video'
                                    }).catch((e) => {});

                                    if (ytv && ytv[0])
                                        Util.define({
                                            target: data,
                                            prop: 'backupLink',
                                            value: ytv[0].url
                                        });
                                }

                                return data;
                            })
                        );
                    }

                    if (!tracks.length) return void this.emit(PlayerEvents.NO_RESULTS, message, query);

                    const pl = {
                        ...playlist,
                        tracks,
                        duration: tracks?.reduce((a, c) => a + (c?.durationMS ?? 0), 0) ?? 0,
                        thumbnail: playlist.images[0]?.url ?? tracks[0].thumbnail,
                        title: playlist.title ?? playlist.name ?? ''
                    };

                    this.emit(PlayerEvents.PLAYLIST_PARSE_END, pl, message);

                    if (this.isPlaying(message)) {
                        const queue = this._addTracksToQueue(message, tracks);
                        this.emit(PlayerEvents.PLAYLIST_ADD, message, queue, pl);
                    } else {
                        const track = tracks[0];
                        const queue = (await this._createQueue(message, track).catch(
                            (e) => void this.emit(PlayerEvents.ERROR, e, message)
                        )) as Queue;
                        this.emit(PlayerEvents.PLAYLIST_ADD, message, queue, pl);
                        this.emit(PlayerEvents.TRACK_START, message, queue.tracks[0], queue);
                        tracks.shift();
                        this._addTracksToQueue(message, tracks);
                    }

                    return;
                }
                case 'youtube_playlist': {
                    this.emit(PlayerEvents.PLAYLIST_PARSE_START, null, message);
                    const playlist = await YouTube.getPlaylist(query);
                    if (!playlist) return void this.emit(PlayerEvents.NO_RESULTS, message, query);

                    // @ts-ignore
                    playlist.videos = playlist.videos.map(
                        (data) =>
                            new Track(this, {
                                title: data.title,
                                url: data.url,
                                duration: Util.buildTimeCode(Util.parseMS(data.duration)),
                                description: data.description,
                                thumbnail: data.thumbnail?.displayThumbnailURL(),
                                views: data.views,
                                author: data.channel.name,
                                requestedBy: message.author,
                                fromPlaylist: true,
                                source: 'youtube'
                            })
                    );

                    // @ts-ignore
                    playlist.duration = playlist.videos.reduce((a, c) => a + c.durationMS, 0);

                    // @ts-ignore
                    playlist.thumbnail = playlist.thumbnail?.url ?? playlist.videos[0].thumbnail;

                    // @ts-ignore
                    playlist.requestedBy = message.author;

                    Object.defineProperty(playlist, 'tracks', {
                        get: () => playlist.videos ?? []
                    });

                    this.emit(PlayerEvents.PLAYLIST_PARSE_END, playlist, message);

                    // @ts-ignore
                    // tslint:disable-next-line:no-shadowed-variable
                    const tracks = playlist.videos as Track[];

                    if (this.isPlaying(message)) {
                        const queue = this._addTracksToQueue(message, tracks);
                        this.emit(PlayerEvents.PLAYLIST_ADD, message, queue, playlist);
                    } else {
                        const track = tracks[0];
                        const queue = (await this._createQueue(message, track).catch(
                            (e) => void this.emit(PlayerEvents.ERROR, e, message)
                        )) as Queue;
                        this.emit(PlayerEvents.PLAYLIST_ADD, message, queue, playlist);
                        this.emit(PlayerEvents.TRACK_START, message, queue.tracks[0], queue);
                        tracks[0];
                        this._addTracksToQueue(message, tracks);
                    }

                    return;
                }
                case 'soundcloud_playlist': {
                    this.emit(PlayerEvents.PLAYLIST_PARSE_START, null, message);

                    const data = await SoundCloud.getPlaylist(query).catch(() => {});
                    if (!data) return void this.emit(PlayerEvents.NO_RESULTS, message, query);

                    const res = {
                        id: data.id,
                        title: data.title,
                        tracks: [] as Track[],
                        author: data.author,
                        duration: 0,
                        thumbnail: data.thumbnail,
                        requestedBy: message.author
                    };

                    for (const song of data.tracks) {
                        const r = new Track(this, {
                            title: song.title,
                            url: song.url,
                            duration: Util.buildTimeCode(Util.parseMS(song.duration)),
                            description: song.description,
                            thumbnail: song.thumbnail ?? 'https://soundcloud.com/pwa-icon-192.png',
                            views: song.playCount ?? 0,
                            author: song.author ?? data.author,
                            requestedBy: message.author,
                            fromPlaylist: true,
                            source: 'soundcloud',
                            engine: song
                        });

                        res.tracks.push(r);
                    }

                    if (!res.tracks.length)
                        return this.emit(PlayerEvents.ERROR, PlayerErrorEventCodes.PARSE_ERROR, message);
                    res.duration = res.tracks.reduce((a, c) => a + c.durationMS, 0);

                    this.emit(PlayerEvents.PLAYLIST_PARSE_END, res, message);

                    if (this.isPlaying(message)) {
                        const queue = this._addTracksToQueue(message, res.tracks);
                        this.emit(PlayerEvents.PLAYLIST_ADD, message, queue, res);
                    } else {
                        const track = res.tracks[0];
                        const queue = (await this._createQueue(message, track).catch(
                            (e) => void this.emit(PlayerEvents.ERROR, e, message)
                        )) as Queue;
                        this.emit(PlayerEvents.PLAYLIST_ADD, message, queue, res);
                        this.emit(PlayerEvents.TRACK_START, message, queue.tracks[0], queue);
                        res.tracks.shift();
                        this._addTracksToQueue(message, res.tracks);
                    }

                    return;
                }
                default:
                    tracks = await Util.ytSearch(query, { user: message.author, player: this });
            }

            if (tracks.length < 1) return void this.emit(PlayerEvents.NO_RESULTS, message, query);
            if (firstResult || tracks.length === 1) return resolve(tracks[0]);

            const collectorString = `${message.author.id}-${message.channel.id}`;
            const currentCollector = this._resultsCollectors.get(collectorString);
            if (currentCollector) currentCollector.stop();

            const collector = message.channel.createMessageCollector((m) => m.author.id === message.author.id, {
                time: 60000
            });

            this._resultsCollectors.set(collectorString, collector);

            this.emit(PlayerEvents.SEARCH_RESULTS, message, query, tracks, collector);

            collector.on('collect', ({ content }) => {
                if (content === 'cancel') {
                    collector.stop();
                    return this.emit(PlayerEvents.SEARCH_CANCEL, message, query, tracks);
                }

                if (!isNaN(content) && parseInt(content) >= 1 && parseInt(content) <= tracks.length) {
                    const index = parseInt(content, 10);
                    const track = tracks[index - 1];
                    collector.stop();
                    resolve(track);
                } else {
                    this.emit(PlayerEvents.SEARCH_INVALID_RESPONSE, message, query, tracks, content, collector);
                }
            });

            collector.on('end', (_, reason) => {
                if (reason === 'time') {
                    this.emit(PlayerEvents.SEARCH_CANCEL, message, query, tracks);
                }
            });
        });
    }

    /**
     * Play a song
     * @param {DiscordMessage} message The discord.js message object
     * @param {string|Track} query Search query, can be `Player.Track` instance
     * @param {Boolean} [firstResult=false] If it should play the first result
     * @example await player.play(message, "never gonna give you up", true)
     * @returns {Promise<void>}
     */
    async play(message: Message, query: string | Track, firstResult?: boolean): Promise<void> {
        if (!message) throw new PlayerError('Play function needs message');
        if (!query) throw new PlayerError('Play function needs search query as a string or Player.Track object');
>>>>>>> 3d79f20b

        if (oldState.member.id === this.client.user.id && !newState.channelID) {
            queue.destroy();
            return void this.emit("botDisconnect", queue);
        }

<<<<<<< HEAD
        if (!queue.options.leaveOnEmpty || !queue.connection || !queue.connection.channel) return;
=======
        if (typeof query === 'string') query = query.replace(/<(.+)>/g, '$1');
        let track;

        if (query instanceof Track) track = query;
        else {
            if (ytdl.validateURL(query)) {
                const info = await ytdl.getBasicInfo(query).catch(() => {});
                if (!info) return void this.emit(PlayerEvents.NO_RESULTS, message, query);
                if (info.videoDetails.isLiveContent && !this.options.enableLive)
                    return void this.emit(
                        PlayerEvents.ERROR,
                        PlayerErrorEventCodes.LIVE_VIDEO,
                        message,
                        new PlayerError('Live video is not enabled!')
                    );
                const lastThumbnail = info.videoDetails.thumbnails[info.videoDetails.thumbnails.length - 1];

                track = new Track(this, {
                    title: info.videoDetails.title,
                    description: info.videoDetails.description,
                    author: info.videoDetails.author.name,
                    url: info.videoDetails.video_url,
                    thumbnail: lastThumbnail.url,
                    duration: Util.buildTimeCode(Util.parseMS(parseInt(info.videoDetails.lengthSeconds) * 1000)),
                    views: parseInt(info.videoDetails.viewCount),
                    requestedBy: message.author,
                    fromPlaylist: false,
                    source: 'youtube',
                    live: Boolean(info.videoDetails.isLiveContent)
                });
            } else {
                for (const [_, extractor] of this.Extractors) {
                    if (extractor.validate(query)) {
                        const data = await extractor.handle(query);
                        if (data) {
                            track = new Track(this, {
                                title: data.title,
                                description: data.description,
                                duration: Util.buildTimeCode(Util.parseMS(data.duration)),
                                thumbnail: data.thumbnail,
                                author: data.author,
                                views: data.views,
                                engine: data.engine,
                                source: data.source ?? 'arbitrary',
                                fromPlaylist: false,
                                requestedBy: message.author,
                                url: data.url
                            });
>>>>>>> 3d79f20b

        if (!oldState.channelID || newState.channelID) {
            const emptyTimeout = queue._cooldownsTimeout.get(`empty_${oldState.guild.id}`);
            const channelEmpty = Util.isVoiceEmpty(queue.connection.channel);

            if (!channelEmpty && emptyTimeout) {
                clearTimeout(emptyTimeout);
                queue._cooldownsTimeout.delete(`empty_${oldState.guild.id}`);
            }
        } else {
            if (!Util.isVoiceEmpty(queue.connection.channel)) return;
            const timeout = setTimeout(() => {
                if (!Util.isVoiceEmpty(queue.connection.channel)) return;
                if (!this.queues.has(queue.guild.id)) return;
                queue.destroy();
                this.emit("channelEmpty", queue);
            }, queue.options.leaveOnEmptyCooldown || 0);
            queue._cooldownsTimeout.set(`empty_${oldState.guild.id}`, timeout);
        }
    }

    /**
     * Creates a queue for a guild if not available, else returns existing queue
     * @param {Discord.Guild} guild The guild
     * @param {PlayerOptions} queueInitOptions Queue init options
     * @returns {Queue}
     */
    createQueue<T = unknown>(guild: Guild, queueInitOptions?: PlayerOptions & { metadata?: T }): Queue<T> {
        if (this.queues.has(guild.id)) return this.queues.get(guild.id) as Queue<T>;

        const _meta = queueInitOptions.metadata;
        delete queueInitOptions["metadata"];
        const queue = new Queue(this, guild, queueInitOptions);
        queue.metadata = _meta;
        this.queues.set(guild.id, queue);

        return queue as Queue<T>;
    }

    /**
     * Returns the queue if available
     * @param {Discord.Snowflake} guild The guild id
     * @returns {Queue}
     */
    getQueue<T = unknown>(guild: Snowflake) {
        return this.queues.get(guild) as Queue<T>;
    }

    /**
<<<<<<< HEAD
     * Deletes a queue and returns deleted queue object
     * @param {Discord.Snowflake} guild The guild id to remove
     * @returns {Queue}
=======
     * Removes specified track
     * @param {DiscordMessage} message The message object
     * @param {Track|number} track The track object/id to remove
     * @returns {Track}
     */
    remove(message: Message, track: Track | number): Track {
        const queue = this.getQueue(message);
        if (!queue) {
            this.emit(PlayerEvents.ERROR, PlayerErrorEventCodes.NOT_PLAYING, message);
            return;
        }

        let trackFound: Track = null;
        if (typeof track === 'number') {
            trackFound = queue.tracks[track];
            if (trackFound) {
                queue.tracks = queue.tracks.filter((t) => t !== trackFound);
            }
        } else {
            trackFound = queue.tracks.find((s) => s.url === track.url);
            if (trackFound) {
                queue.tracks = queue.tracks.filter((s) => s.url !== trackFound.url);
            }
        }

        return trackFound;
    }

    /**
     * Returns time code of currently playing song
     * @param {DiscordMessage} message The message object
     * @param {Boolean} [queueTime] If it should make the time code of the whole queue
     * @returns {Object}
     */
    getTimeCode(message: Message, queueTime?: boolean): { current: string; end: string } {
        const queue = this.getQueue(message);
        if (!queue) return;

        const previousTracksTime =
            queue.previousTracks.length > 0 ? queue.previousTracks.reduce((p, c) => p + c.durationMS, 0) : 0;
        const currentStreamTime = queueTime ? previousTracksTime + queue.currentStreamTime : queue.currentStreamTime;
        const totalTracksTime = queue.totalTime;
        const totalTime = queueTime ? previousTracksTime + totalTracksTime : queue.playing.durationMS;

        const currentTimecode = Util.buildTimeCode(Util.parseMS(currentStreamTime));
        const endTimecode = Util.buildTimeCode(Util.parseMS(totalTime));

        return {
            current: currentTimecode,
            end: endTimecode
        };
    }

    /**
     * Creates progressbar
     * @param {DiscordMessage} message The message object
     * @param {PlayerProgressbarOptions} [options] Progressbar options
     * @returns {String}
     */
    createProgressBar(message: Message, options?: PlayerProgressbarOptions): string {
        const queue = this.getQueue(message);
        if (!queue) return;

        const previousTracksTime =
            queue.previousTracks.length > 0 ? queue.previousTracks.reduce((p, c) => p + c.durationMS, 0) : 0;
        const currentStreamTime = options?.queue
            ? previousTracksTime + queue.currentStreamTime
            : queue.currentStreamTime;
        const totalTracksTime = queue.totalTime;
        const totalTime = options?.queue ? previousTracksTime + totalTracksTime : queue.playing.durationMS;
        const length =
            typeof options?.length === 'number'
                ? options?.length <= 0 || options?.length === Infinity
                    ? 15
                    : options?.length
                : 15;

        const index = Math.round((currentStreamTime / totalTime) * length);
        const indicator =
            typeof options?.indicator === 'string' && options?.indicator.length > 0 ? options?.indicator : '🔘';
        const line = typeof options?.line === 'string' && options?.line.length > 0 ? options?.line : '▬';

        if (index >= 1 && index <= length) {
            const bar = line.repeat(length - 1).split('');
            bar.splice(index, 0, indicator);
            if (Boolean(options?.timecodes)) {
                const currentTimecode = Util.buildTimeCode(Util.parseMS(currentStreamTime));
                const endTimecode = Util.buildTimeCode(Util.parseMS(totalTime));
                return `${currentTimecode} ┃ ${bar.join('')} ┃ ${endTimecode}`;
            } else {
                return `${bar.join('')}`;
            }
        } else {
            if (Boolean(options?.timecodes)) {
                const currentTimecode = Util.buildTimeCode(Util.parseMS(currentStreamTime));
                const endTimecode = Util.buildTimeCode(Util.parseMS(totalTime));
                return `${currentTimecode} ┃ ${indicator}${line.repeat(length - 1)} ┃ ${endTimecode}`;
            } else {
                return `${indicator}${line.repeat(length - 1)}`;
            }
        }
    }

    /**
     * Gets lyrics of a song
     * <warn>You need to have `@discord-player/extractor` installed in order to use this method!</warn>
     * @param {String} query Search query
     * @example const lyrics = await player.lyrics("alan walker faded")
     * message.channel.send(lyrics.lyrics);
     * @returns {Promise<LyricsData>}
     */
    async lyrics(query: string): Promise<LyricsData> {
        const extractor = Util.require('@discord-player/extractor');
        if (!extractor) throw new PlayerError("Cannot call 'Player.lyrics()' without '@discord-player/extractor'");

        const data = await extractor.Lyrics.init().search(query);
        if (Array.isArray(data)) return null;

        return data;
    }

    /**
     * Toggle autoplay for youtube streams
     * @param {DiscordMessage} message The message object
     * @param {Boolean} enable Enable/Disable autoplay
     * @returns {boolean}
>>>>>>> 3d79f20b
     */
    deleteQueue<T = unknown>(guild: Snowflake) {
        const prev = this.getQueue<T>(guild);

        try {
            prev.destroy();
        } catch {}
        this.queues.delete(guild);

<<<<<<< HEAD
        return prev;
=======
    /**
     * Player stats
     * @returns {PlayerStats}
     */
    getStats(): PlayerStats {
        return {
            uptime: this.client.uptime,
            connections: this.client.voice.connections.size,
            // tslint:disable:no-shadowed-variable
            users: this.client.voice.connections.reduce(
                (a, c) => a + c.channel.members.filter((a) => a.user.id !== this.client.user.id).size,
                0
            ),
            queues: this.queues.size,
            extractors: this.Extractors.size,
            versions: {
                ffmpeg: Util.getFFmpegVersion(),
                node: process.version,
                v8: process.versions.v8
            },
            system: {
                arch: process.arch,
                platform: process.platform,
                cpu: os.cpus().length,
                memory: {
                    total: (process.memoryUsage().heapTotal / 1024 / 1024).toFixed(2),
                    usage: (process.memoryUsage().heapUsed / 1024 / 1024).toFixed(2),
                    rss: (process.memoryUsage().rss / 1024 / 1024).toFixed(2),
                    arrayBuffers: (process.memoryUsage().arrayBuffers / 1024 / 1024).toFixed(2)
                },
                uptime: process.uptime()
            }
        };
>>>>>>> 3d79f20b
    }

    /**
     * Search tracks
     * @param {string|Track} query The search query
     * @param {Discord.User} requestedBy The person who requested track search
     * @returns {Promise<Track[]>}
     */
<<<<<<< HEAD
    async search(query: string | Track, options: SearchOptions) {
        if (query instanceof Track) return { playlist: false, tracks: [query] };
        if (!options) throw new Error("DiscordPlayer#search needs search options!");
        if (!("searchEngine" in options)) options.searchEngine = QueryType.AUTO;

        // @todo: add extractors
        const qt = options.searchEngine === QueryType.AUTO ? QueryResolver.resolve(query) : options.searchEngine;
        switch (qt) {
            case QueryType.YOUTUBE_SEARCH: {
                const videos = await YouTube.search(query, {
                    type: "video"
                }).catch(() => {});
                if (!videos) return { playlist: false, tracks: [] };

                const tracks = videos.map((m) => {
                    (m as any).source = "youtube";
                    return new Track(this, {
                        title: m.title,
                        description: m.description,
                        author: m.channel?.name,
                        url: m.url,
                        requestedBy: options.requestedBy,
                        thumbnail: m.thumbnail?.displayThumbnailURL("maxresdefault"),
                        views: m.views,
                        duration: m.durationFormatted,
                        raw: m
                    });
                });
=======
    jump(message: Message, track: Track | number): boolean {
        const toJUMP = this.remove(message, track);
        const queue = this.getQueue(message);
        if (!toJUMP || !queue) throw new PlayerError('Specified Track not found');

        queue.tracks.splice(1, 0, toJUMP);

        return this.skip(message);
    }

    /**
     * Internal method to handle VoiceStateUpdate events
     * @param {DiscordVoiceState} oldState The old voice state
     * @param {DiscordVoiceState} newState The new voice state
     * @returns {void}
     * @private
     */
    private _handleVoiceStateUpdate(oldState: VoiceState, newState: VoiceState): void {
        const queue = this.queues.find((g) => g.guildID === oldState.guild.id);
        if (!queue) return;

        if (newState.member.id === this.client.user.id && !newState.channelID) {
            queue.stream.destroy();
            this.queues.delete(newState.guild.id);
            this.emit(PlayerEvents.BOT_DISCONNECT, queue.firstMessage);
        }

        if (!queue.voiceConnection || !queue.voiceConnection.channel) return;
        if (!this.options.leaveOnEmpty) return;

        if (!oldState.channelID || newState.channelID) {
            const emptyTimeout = this._cooldownsTimeout.get(`empty_${oldState.guild.id}`);

            // @todo: make stage channels stable
            const channelEmpty = Util.isVoiceEmpty(queue.voiceConnection.channel as VoiceChannel);
            if (!channelEmpty && emptyTimeout) {
                clearTimeout(emptyTimeout);
                this._cooldownsTimeout.delete(`empty_${oldState.guild.id}`);
            }
        } else {
            if (!Util.isVoiceEmpty(queue.voiceConnection.channel as VoiceChannel)) return;
            const timeout = setTimeout(() => {
                if (!Util.isVoiceEmpty(queue.voiceConnection.channel as VoiceChannel)) return;
                if (!this.queues.has(queue.guildID)) return;
                queue.voiceConnection.channel.leave();
                this.queues.delete(queue.guildID);
                this.emit(PlayerEvents.CHANNEL_EMPTY, queue.firstMessage, queue);
            }, this.options.leaveOnEmptyCooldown || 0);
            this._cooldownsTimeout.set(`empty_${oldState.guild.id}`, timeout);
        }
    }

    /**
     * Internal method used to add tracks to the queue
     * @param {DiscordMessage} message The discord message
     * @param {Track} track The track
     * @returns {Queue}
     * @private
     */
    _addTrackToQueue(message: Message, track: Track): Queue {
        const queue = this.getQueue(message);
        if (!queue)
            this.emit(
                PlayerEvents.ERROR,
                PlayerErrorEventCodes.NOT_PLAYING,
                message,
                new PlayerError('Player is not available in this server')
            );
        if (!track || !(track instanceof Track)) throw new PlayerError('No track specified to add to the queue');
        queue.tracks.push(track);
        return queue;
    }

    /**
     * Same as `_addTrackToQueue` but used for multiple tracks
     * @param {DiscordMessage} message Discord message
     * @param {Track[]} tracks The tracks
     * @returns {Queue}
     * @private
     */
    _addTracksToQueue(message: Message, tracks: Track[]): Queue {
        const queue = this.getQueue(message);
        if (!queue)
            throw new PlayerError(
                'Cannot add tracks to queue because no song is currently being played on the server.'
            );
        queue.tracks.push(...tracks);
        return queue;
    }

    /**
     * Internal method used to create queue
     * @param {DiscordMessage} message The message
     * @param {Track} track The track
     * @returns {Promise<Queue>}
     * @private
     */
    private _createQueue(message: Message, track: Track): Promise<Queue> {
        return new Promise((resolve) => {
            const channel = message.member.voice ? message.member.voice.channel : null;
            if (!channel)
                return void this.emit(
                    PlayerEvents.ERROR,
                    PlayerErrorEventCodes.NOT_CONNECTED,
                    message,
                    new PlayerError('Voice connection is not available in this server!')
                );

            const queue = new Queue(this, message);
            this.queues.set(message.guild.id, queue);

            channel
                .join()
                .then((connection) => {
                    this.emit(PlayerEvents.CONNECTION_CREATE, message, connection);

                    queue.voiceConnection = connection;
                    if (this.options.autoSelfDeaf) connection.voice.setSelfDeaf(true);
                    queue.tracks.push(track);
                    this.emit(PlayerEvents.QUEUE_CREATE, message, queue);
                    resolve(queue);
                    this._playTrack(queue, true);
                })
                .catch((err) => {
                    this.queues.delete(message.guild.id);
                    this.emit(
                        PlayerEvents.ERROR,
                        PlayerErrorEventCodes.UNABLE_TO_JOIN,
                        message,
                        new PlayerError(err.message ?? err)
                    );
                });
        });
    }

    /**
     * Internal method used to init stream playing
     * @param {Queue} queue The queue
     * @param {boolean} firstPlay If this is a first play
     * @returns {Promise<void>}
     * @private
     */
    private async _playTrack(queue: Queue, firstPlay: boolean): Promise<void> {
        if (queue.stopped) return;
>>>>>>> 3d79f20b

                return { playlist: false, tracks };
            }
            case QueryType.SOUNDCLOUD_TRACK:
            case QueryType.SOUNDCLOUD_SEARCH: {
                const result: any[] = QueryResolver.resolve(query) === QueryType.SOUNDCLOUD_TRACK ? [{ url: query }] : await soundcloud.search(query, "track").catch(() => {});
                if (!result || !result.length) return { playlist: false, tracks: [] };
                const res: Track[] = [];

                for (const r of result) {
                    const trackInfo = await soundcloud.getSongInfo(r.url).catch(() => {});
                    if (!trackInfo) continue;

                    const track = new Track(this, {
                        title: trackInfo.title,
                        url: trackInfo.url,
                        duration: Util.buildTimeCode(Util.parseMS(trackInfo.duration)),
                        description: trackInfo.description,
                        thumbnail: trackInfo.thumbnail,
                        views: trackInfo.playCount,
                        author: trackInfo.author.name,
                        requestedBy: options.requestedBy,
                        source: "soundcloud",
                        engine: trackInfo
                    });

                    res.push(track);
                }

                return { playlist: false, tracks: res };
            }
            case QueryType.SPOTIFY_SONG: {
                const spotifyData = await Spotify.getData(query).catch(() => {});
                if (!spotifyData) return { playlist: false, tracks: [] };
                const spotifyTrack = new Track(this, {
                    title: spotifyData.name,
                    description: spotifyData.description ?? "",
                    author: spotifyData.artists[0]?.name ?? "Unknown Artist",
                    url: spotifyData.external_urls?.spotify ?? query,
                    thumbnail:
                        spotifyData.album?.images[0]?.url ?? spotifyData.preview_url?.length
                            ? `https://i.scdn.co/image/${spotifyData.preview_url?.split("?cid=")[1]}`
                            : "https://www.scdn.co/i/_global/twitter_card-default.jpg",
                    duration: Util.buildTimeCode(Util.parseMS(spotifyData.duration_ms)),
                    views: 0,
                    requestedBy: options.requestedBy,
                    source: "spotify"
                });

                return { playlist: false, tracks: [spotifyTrack] };
            }
            case QueryType.SPOTIFY_PLAYLIST:
            case QueryType.SPOTIFY_ALBUM: {
                const spotifyPlaylist = await Spotify.getData(query).catch(() => {});
                if (!spotifyPlaylist) return { playlist: false, tracks: [] };

                const playlist = new Playlist(this, {
                    title: spotifyPlaylist.name ?? spotifyPlaylist.title,
                    description: spotifyPlaylist.description ?? "",
                    thumbnail: spotifyPlaylist.images[0]?.url ?? "https://www.scdn.co/i/_global/twitter_card-default.jpg",
                    type: spotifyPlaylist.type,
                    source: "spotify",
                    author:
                        spotifyPlaylist.type !== "playlist"
                            ? {
                                  name: spotifyPlaylist.artists[0]?.name ?? "Unknown Artist",
                                  url: spotifyPlaylist.artists[0]?.external_urls?.spotify ?? null
                              }
                            : {
                                  name: spotifyPlaylist.owner?.display_name ?? spotifyPlaylist.owner?.id ?? "Unknown Artist",
                                  url: spotifyPlaylist.owner?.external_urls?.spotify ?? null
                              },
                    tracks: [],
                    id: spotifyPlaylist.id,
                    url: spotifyPlaylist.external_urls?.spotify ?? query
                });

<<<<<<< HEAD
                if (spotifyPlaylist.type !== "playlist") {
                    playlist.tracks = spotifyPlaylist.tracks.items.map((m: any) => {
                        const data = new Track(this, {
                            title: m.name ?? "",
                            description: m.description ?? "",
                            author: m.artists[0]?.name ?? "Unknown Artist",
                            url: m.external_urls?.spotify ?? query,
                            thumbnail: spotifyPlaylist.images[0]?.url ?? "https://www.scdn.co/i/_global/twitter_card-default.jpg",
                            duration: Util.buildTimeCode(Util.parseMS(m.duration_ms)),
                            views: 0,
                            requestedBy: options.requestedBy,
                            playlist,
                            source: "spotify"
                        });
=======
    /**
     * Internal method to play audio
     * @param {Queue} queue The queue
     * @param {boolean} updateFilter If this method was called for audio filter update
     * @param {number} [seek] Time in ms to seek to
     * @returns {Promise<void>}
     * @private
     */
    private _playStream(queue: Queue, updateFilter: boolean, seek?: number): Promise<void> {
        return new Promise(async (resolve) => {
            const ffmpeg = Util.checkFFmpeg();
            if (!ffmpeg) return;
>>>>>>> 3d79f20b

                        return data;
                    }) as Track[];
                } else {
                    playlist.tracks = spotifyPlaylist.tracks.items.map((m: any) => {
                        const data = new Track(this, {
                            title: m.track.name ?? "",
                            description: m.track.description ?? "",
                            author: m.track.artists[0]?.name ?? "Unknown Artist",
                            url: m.track.external_urls?.spotify ?? query,
                            thumbnail: m.track.album?.images[0]?.url ?? "https://www.scdn.co/i/_global/twitter_card-default.jpg",
                            duration: Util.buildTimeCode(Util.parseMS(m.track.duration_ms)),
                            views: 0,
                            requestedBy: options.requestedBy,
                            playlist,
                            source: "spotify"
                        });

                        return data;
                    }) as Track[];
                }

<<<<<<< HEAD
                return { playlist: true, tracks: playlist.tracks };
            }
            default:
                return { playlist: false, tracks: [] };
        }
=======
            let newStream: any;

            // modify spotify
            if (queue.playing.raw.source === 'spotify' && !(queue.playing as any).backupLink) {
                const searchQueryString = this.options.disableArtistSearch
                    ? queue.playing.title
                    : `${queue.playing.title}${' - ' + queue.playing.author}`;
                const yteqv = await YouTube.search(searchQueryString, { type: 'video', limit: 1 }).catch(() => {});

                if (!yteqv || !yteqv.length)
                    return void this.emit(
                        PlayerEvents.ERROR,
                        PlayerErrorEventCodes.VIDEO_UNAVAILABLE,
                        queue.firstMessage,
                        queue.playing,
                        new PlayerError('Could not find alternative track on youtube!', 'SpotifyTrackError')
                    );

                Util.define({
                    target: queue.playing,
                    prop: 'backupLink',
                    value: yteqv[0].url
                });
            }

            if (queue.playing.raw.source === 'youtube' || queue.playing.raw.source === 'spotify') {
                newStream = ytdl((queue.playing as any).backupLink ?? queue.playing.url, {
                    opusEncoded: true,
                    encoderArgs: queue.playing.raw.live ? [] : encoderArgs,
                    seek: seekTime / 1000,
                    // tslint:disable-next-line:no-bitwise
                    highWaterMark: 1 << 25,
                    ...this.options.ytdlDownloadOptions
                });
            } else {
                newStream = ytdl.arbitraryStream(
                    queue.playing.raw.source === 'soundcloud'
                        ? await queue.playing.raw.engine.downloadProgressive()
                        : queue.playing.raw.engine,
                    {
                        opusEncoded: true,
                        encoderArgs,
                        seek: seekTime / 1000
                    }
                );
            }

            setTimeout(() => {
                if (queue.stream) queue.stream.destroy();
                queue.stream = newStream;
                queue.voiceConnection.play(newStream, {
                    type: 'opus',
                    bitrate: 'auto'
                });

                if (seekTime) {
                    queue.additionalStreamTime = seekTime;
                }
                queue.voiceConnection.dispatcher.setVolumeLogarithmic(queue.calculatedVolume / 200);
                queue.voiceConnection.dispatcher.on('start', () => {
                    resolve();
                });

                queue.voiceConnection.dispatcher.on('finish', () => {
                    queue.additionalStreamTime = 0;
                    return this._playTrack(queue, false);
                });

                newStream.on('error', (error: Error) => {
                    if (error.message.toLowerCase().includes('video unavailable')) {
                        this.emit(
                            PlayerEvents.ERROR,
                            PlayerErrorEventCodes.VIDEO_UNAVAILABLE,
                            queue.firstMessage,
                            queue.playing,
                            error
                        );
                        this._playTrack(queue, false);
                    } else {
                        this.emit(PlayerEvents.ERROR, error, queue.firstMessage, error);
                    }
                });
            }, 1000);
        });
>>>>>>> 3d79f20b
    }

    *[Symbol.iterator]() {
        yield* Array.from(this.queues.values());
    }
}

<<<<<<< HEAD
export { DiscordPlayer as Player };
=======
export default Player;

/**
 * Emitted when a track starts
 * @event Player#trackStart
 * @param {DiscordMessage} message The message
 * @param {Track} track The track
 * @param {Queue} queue The queue
 */

/**
 * Emitted when a playlist is started
 * @event Player#queueCreate
 * @param {DiscordMessage} message The message
 * @param {Queue} queue The queue
 */

/**
 * Emitted when the bot is awaiting search results
 * @event Player#searchResults
 * @param {DiscordMessage} message The message
 * @param {String} query The query
 * @param {Track[]} tracks The tracks
 * @param {DiscordCollector} collector The collector
 */

/**
 * Emitted when the user has sent an invalid response for search results
 * @event Player#searchInvalidResponse
 * @param {DiscordMessage} message The message
 * @param {String} query The query
 * @param {Track[]} tracks The tracks
 * @param {String} invalidResponse The `invalidResponse` string
 * @param {DiscordCollector} collector The collector
 */

/**
 * Emitted when the bot has stopped awaiting search results (timeout)
 * @event Player#searchCancel
 * @param {DiscordMessage} message The message
 * @param {String} query The query
 * @param {Track[]} tracks The tracks
 */

/**
 * Emitted when the bot can't find related results to the query
 * @event Player#noResults
 * @param {DiscordMessage} message The message
 * @param {String} query The query
 */

/**
 * Emitted when the bot is disconnected from the channel
 * @event Player#botDisconnect
 * @param {DiscordMessage} message The message
 */

/**
 * Emitted when the channel of the bot is empty
 * @event Player#channelEmpty
 * @param {DiscordMessage} message The message
 * @param {Queue} queue The queue
 */

/**
 * Emitted when the queue of the server is ended
 * @event Player#queueEnd
 * @param {DiscordMessage} message The message
 * @param {Queue} queue The queue
 */

/**
 * Emitted when a track is added to the queue
 * @event Player#trackAdd
 * @param {DiscordMessage} message The message
 * @param {Queue} queue The queue
 * @param {Track} track The track
 */

/**
 * Emitted when a playlist is added to the queue
 * @event Player#playlistAdd
 * @param {DiscordMessage} message The message
 * @param {Queue} queue The queue
 * @param {Object} playlist The playlist
 */

/**
 * Emitted when an error is triggered.
 * <warn>This event should handled properly by the users otherwise it might crash the process!</warn>
 * @event Player#error
 * @param {String} error It can be `NotConnected`, `UnableToJoin`, `NotPlaying`, `ParseError`, `LiveVideo` or `VideoUnavailable`.
 * @param {DiscordMessage} message The message
 */

/**
 * Emitted when discord-player attempts to parse playlist contents (mostly soundcloud playlists)
 * @event Player#playlistParseStart
 * @param {Object} playlist Raw playlist (unparsed)
 * @param {DiscordMessage} message The message
 */

/**
 * Emitted when discord-player finishes parsing playlist contents (mostly soundcloud playlists)
 * @event Player#playlistParseEnd
 * @param {Object} playlist The playlist data (parsed)
 * @param {DiscordMessage} message The message
 */

/**
 * @typedef {Object} PlayerOptions
 * @property {Boolean} [leaveOnEnd=false] If it should leave on queue end
 * @property {Number} [leaveOnEndCooldown=0] Time in ms to wait before executing `leaveOnEnd`
 * @property {Boolean} [leaveOnStop=false] If it should leave on stop command
 * @property {Boolean} [leaveOnEmpty=false] If it should leave on empty voice channel
 * @property {Number} [leaveOnEmptyCooldown=0] Time in ms to wait before executing `leaveOnEmpty`
 * @property {Boolean} [autoSelfDeaf=false] If it should set the client to `self deaf` mode on joining
 * @property {Boolean} [enableLive=false] If it should enable live videos support
 * @property {YTDLDownloadOptions} [ytdlDownloadOptions={}] The download options passed to `ytdl-core`
 * @property {Boolean} [useSafeSearch=false] If it should use `safe search` method for youtube searches
 * @property {Boolean} [disableAutoRegister=false] If it should disable auto-registeration of `@discord-player/extractor`
 * @property {Boolean} [disableArtistSearch=false] If it should disable artist search for spotify
 * @property {Boolean} [fetchBeforeQueued=false] If it should fetch all songs loaded from spotify before playing
 */

/**
 * The type of Track source, either:
 * * `soundcloud` - a stream from SoundCloud
 * * `youtube` - a stream from YouTube
 * * `spotify` - a spotify track
 * * `arbitrary` - arbitrary stream
 * @typedef {String} TrackSource
 */

/**
 * @typedef {Object} TrackData
 * @property {String} title The title
 * @property {String} description The description
 * @property {String} author The author
 * @property {String} url The url
 * @property {String} duration The duration
 * @property {Number} views The view count
 * @property {DiscordUser} requestedBy The user who requested this track
 * @property {Boolean} fromPlaylist If this track came from a playlist
 * @property {TrackSource} [source] The track source
 * @property {string|Readable} [engine] The stream engine
 * @property {Boolean} [live=false] If this track is livestream instance
 */

/**
 * @typedef {Object} QueueFilters
 * The FFmpeg Filters
 */

/**
 * The query type, either:
 * * `soundcloud_track` - a SoundCloud Track
 * * `soundcloud_playlist` - a SoundCloud Playlist
 * * `spotify_song` - a Spotify Song
 * * `spotify_album` - a Spotify album
 * * `spotify_playlist` - a Spotify playlist
 * * `youtube_video` - a YouTube video
 * * `youtube_playlist` - a YouTube playlist
 * * `vimeo` - a Vimeo link
 * * `facebook` - a Facebook link
 * * `reverbnation` - a Reverbnation link
 * * `attachment` - an attachment link
 * * `youtube_search` - a YouTube search keyword
 * @typedef {String} QueryType The query type
 */

/**
 * @typedef {Object} ExtractorModelData
 * @property {String} title The title
 * @property {Number} duration The duration in ms
 * @property {String} thumbnail The thumbnail url
 * @property {string|Readable} engine The audio engine
 * @property {Number} views The views count of this stream
 * @property {String} author The author
 * @property {String} description The description
 * @property {String} url The url
 * @property {String} [version='0.0.0'] The extractor version
 * @property {Boolean} [important=false] Mark as important
 */

/**
 * @typedef {Object} PlayerProgressbarOptions
 * @property {Boolean} [timecodes] If it should return progres bar with time codes
 * @property {Boolean} [queue] if it should return the progress bar of the whole queue
 * @property {Number} [length] The length of progress bar to build
 */

/**
 * @typedef {Object} LyricsData
 * @property {String} title The title of the lyrics
 * @property {Number} id The song id
 * @property {String} thumbnail The thumbnail
 * @property {String} image The image
 * @property {String} url The url
 * @property {Object} artist The artist info
 * @property {String} [artist.name] The name of the artist
 * @property {Number} [artist.id] The ID of the artist
 * @property {String} [artist.url] The profile link of the artist
 * @property {String} [artist.image] The artist image url
 * @property {String?} lyrics The lyrics
 */

/**
 * @typedef {Object} PlayerStats
 * @property {Number} uptime The uptime in ms
 * @property {Number} connections The number of connections
 * @property {Number} users The number of users
 * @property {Number} queues The number of queues
 * @property {Number} extractors The number of custom extractors registered
 * @property {Object} versions The versions metadata
 * @property {String} [versions.ffmpeg] The ffmpeg version
 * @property {String} [versions.node] The node version
 * @property {String} [versions.v8] The v8 JavaScript engine version
 * @property {Object} system The system data
 * @property {String} [system.arch] The system arch
 * @property {String} [system.platform] The system platform
 * @property {Number} [system.cpu] The cpu count
 * @property {Object} [system.memory] The memory info
 * @property {String} [system.memory.total] The total memory
 * @property {String} [system.memory.usage] The memory usage
 * @property {String} [system.memory.rss] The memory usage in RSS
 * @property {String} [system.memory.arrayBuffers] The memory usage in ArrayBuffers
 * @property {Number} [system.uptime] The system uptime
 */

/**
 * @typedef {Object} TimeData
 * @property {Number} days The time in days
 * @property {Number} hours The time in hours
 * @property {Number} minutes The time in minutes
 * @property {Number} seconds The time in seconds
 */
>>>>>>> 3d79f20b
<|MERGE_RESOLUTION|>--- conflicted
+++ resolved
@@ -14,32 +14,10 @@
 
 const soundcloud = new SoundCloud();
 
-<<<<<<< HEAD
 class DiscordPlayer extends EventEmitter<PlayerEvents> {
     public readonly client: Client;
     public readonly queues = new Collection<Snowflake, Queue>();
     public readonly voiceUtils = new VoiceUtils();
-=======
-    /**
-     * The collection of queues in this player
-     * @type {DiscordCollection<Queue>}
-     */
-    public queues = new Collection<Snowflake, Queue>();
-
-    /**
-     * Collection of results collectors
-     * @type {DiscordCollection<DiscordCollector<DiscordSnowflake, DiscordMessage>>}
-     * @private
-     */
-    private _resultsCollectors = new Collection<string, Collector<Snowflake, Message>>();
-
-    /**
-     * Collection of cooldowns timeout
-     * @type {DiscordCollection<Timeout>}
-     * @private
-     */
-    private _cooldownsTimeout = new Collection<string, NodeJS.Timeout>();
->>>>>>> 3d79f20b
 
     /**
      * Creates new Discord Player
@@ -52,7 +30,6 @@
          * The discord.js client
          * @type {Discord.Client}
          */
-<<<<<<< HEAD
         this.client = client;
 
         this.client.on("voiceStateUpdate", this._handleVoiceState.bind(this));
@@ -61,491 +38,13 @@
     private _handleVoiceState(oldState: VoiceState, newState: VoiceState): void {
         const queue = this.getQueue(oldState.guild.id);
         if (!queue) return;
-=======
-        this.options = Object.assign({}, PlayerOptions, options ?? {});
-
-        // check FFmpeg
-        void Util.alertFFmpeg();
-
-        /**
-         * Audio filters
-         * @type {Object}
-         */
-        this.filters = AudioFilters;
-
-        this.client.on('voiceStateUpdate', this._handleVoiceStateUpdate.bind(this));
-
-        // auto detect @discord-player/extractor
-        if (!this.options.disableAutoRegister) {
-            let nv: any;
-
-            // tslint:disable:no-conditional-assignment
-            if ((nv = Util.require('@discord-player/extractor'))) {
-                ['Attachment', 'Facebook', 'Reverbnation', 'Vimeo'].forEach((ext) => void this.use(ext, nv[ext]));
-            }
-        }
-    }
-
-    static get AudioFilters(): typeof AudioFilters {
-        return AudioFilters;
-    }
-
-    /**
-     * Define custom extractor in this player
-     * @param {String} extractorName The extractor name
-     * @param {any} extractor The extractor itself
-     * @returns {Player}
-     */
-    use(extractorName: string, extractor: any): Player {
-        if (!extractorName) throw new PlayerError('Missing extractor name!', 'PlayerExtractorError');
-
-        const methods = ['validate', 'getInfo'];
-
-        for (const method of methods) {
-            if (typeof extractor[method] !== 'function')
-                throw new PlayerError('Invalid extractor supplied!', 'PlayerExtractorError');
-        }
-
-        this.Extractors.set(extractorName, new ExtractorModel(extractorName, extractor));
-
-        return this;
-    }
-
-    /**
-     * Remove existing extractor from this player
-     * @param {String} extractorName The extractor name
-     * @returns {Boolean}
-     */
-    unuse(extractorName: string): boolean {
-        if (!extractorName) throw new PlayerError('Missing extractor name!', 'PlayerExtractorError');
-
-        return this.Extractors.delete(extractorName);
-    }
-
-    /**
-     * Internal method to search tracks
-     * @param {DiscordMessage} message The message
-     * @param {string} query The query
-     * @param {boolean} [firstResult=false] If it should return the first result
-     * @returns {Promise<Track>}
-     * @private
-     */
-    private _searchTracks(message: Message, query: string, firstResult?: boolean): Promise<Track> {
-        return new Promise(async (resolve) => {
-            let tracks: Track[] = [];
-            const queryType = Util.getQueryType(query);
-
-            switch (queryType) {
-                case 'soundcloud_track':
-                    {
-                        const data = await SoundCloud.getSongInfo(query).catch(() => {});
-                        if (data) {
-                            const track = new Track(this, {
-                                title: data.title,
-                                url: data.url,
-                                duration: Util.buildTimeCode(Util.parseMS(data.duration)),
-                                description: data.description,
-                                thumbnail: data.thumbnail,
-                                views: data.playCount,
-                                author: data.author.name,
-                                requestedBy: message.author,
-                                fromPlaylist: false,
-                                source: 'soundcloud',
-                                engine: data
-                            });
-
-                            tracks.push(track);
-                        }
-                    }
-                    break;
-                case 'spotify_song':
-                    {
-                        const matchSpotifyURL = query.match(
-                            /https?:\/\/(?:embed\.|open\.)(?:spotify\.com\/)(?:track\/|\?uri=spotify:track:)((\w|-){22})/
-                        );
-                        if (matchSpotifyURL) {
-                            const spotifyData = await spotify.getData(query).catch(() => {});
-                            if (spotifyData) {
-                                const spotifyTrack = new Track(this, {
-                                    title: spotifyData.name,
-                                    description: spotifyData.description ?? '',
-                                    author: spotifyData.artists[0]?.name ?? 'Unknown Artist',
-                                    url: spotifyData.external_urls?.spotify ?? query,
-                                    thumbnail:
-                                        spotifyData.album?.images[0]?.url ?? spotifyData.preview_url?.length
-                                            ? `https://i.scdn.co/image/${spotifyData.preview_url?.split('?cid=')[1]}`
-                                            : 'https://www.scdn.co/i/_global/twitter_card-default.jpg',
-                                    duration: Util.buildTimeCode(Util.parseMS(spotifyData.duration_ms)),
-                                    views: 0,
-                                    requestedBy: message.author,
-                                    fromPlaylist: false,
-                                    source: 'spotify'
-                                });
-
-                                if (this.options.fetchBeforeQueued) {
-                                    const searchQueryString = this.options.disableArtistSearch
-                                        ? spotifyTrack.title
-                                        : `${spotifyTrack.title}${' - ' + spotifyTrack.author}`;
-                                    const ytv = await YouTube.search(searchQueryString, {
-                                        limit: 1,
-                                        type: 'video'
-                                    }).catch((e) => {});
-
-                                    if (ytv && ytv[0])
-                                        Util.define({
-                                            target: spotifyTrack,
-                                            prop: 'backupLink',
-                                            value: ytv[0].url
-                                        });
-                                }
-
-                                tracks = [spotifyTrack];
-                            }
-                        }
-                    }
-                    break;
-
-                case 'spotify_album':
-                case 'spotify_playlist': {
-                    this.emit(PlayerEvents.PLAYLIST_PARSE_START, null, message);
-                    const playlist = await spotify.getData(query);
-                    if (!playlist) return void this.emit(PlayerEvents.NO_RESULTS, message, query);
-
-                    // tslint:disable-next-line:no-shadowed-variable
-                    let tracks: Track[] = [];
-
-                    if (playlist.type !== 'playlist')
-                        tracks = await Promise.all(
-                            playlist.tracks.items.map(async (m: any) => {
-                                const data = new Track(this, {
-                                    title: m.name ?? '',
-                                    description: m.description ?? '',
-                                    author: m.artists[0]?.name ?? 'Unknown Artist',
-                                    url: m.external_urls?.spotify ?? query,
-                                    thumbnail:
-                                        playlist.images[0]?.url ??
-                                        'https://www.scdn.co/i/_global/twitter_card-default.jpg',
-                                    duration: Util.buildTimeCode(Util.parseMS(m.duration_ms)),
-                                    views: 0,
-                                    requestedBy: message.author,
-                                    fromPlaylist: true,
-                                    source: 'spotify'
-                                });
-
-                                if (this.options.fetchBeforeQueued) {
-                                    const searchQueryString = this.options.disableArtistSearch
-                                        ? data.title
-                                        : `${data.title}${' - ' + data.author}`;
-                                    const ytv = await YouTube.search(searchQueryString, {
-                                        limit: 1,
-                                        type: 'video'
-                                    }).catch((e) => {});
-
-                                    if (ytv && ytv[0])
-                                        Util.define({
-                                            target: data,
-                                            prop: 'backupLink',
-                                            value: ytv[0].url
-                                        });
-                                }
-
-                                return data;
-                            })
-                        );
-                    else {
-                        tracks = await Promise.all(
-                            playlist.tracks.items.map(async (m: any) => {
-                                const data = new Track(this, {
-                                    title: m.track.name ?? '',
-                                    description: m.track.description ?? '',
-                                    author: m.track.artists[0]?.name ?? 'Unknown Artist',
-                                    url: m.track.external_urls?.spotify ?? query,
-                                    thumbnail:
-                                        m.track.album?.images[0]?.url ??
-                                        'https://www.scdn.co/i/_global/twitter_card-default.jpg',
-                                    duration: Util.buildTimeCode(Util.parseMS(m.track.duration_ms)),
-                                    views: 0,
-                                    requestedBy: message.author,
-                                    fromPlaylist: true,
-                                    source: 'spotify'
-                                });
-
-                                if (this.options.fetchBeforeQueued) {
-                                    const searchQueryString = this.options.disableArtistSearch
-                                        ? data.title
-                                        : `${data.title}${' - ' + data.author}`;
-                                    const ytv = await YouTube.search(searchQueryString, {
-                                        limit: 1,
-                                        type: 'video'
-                                    }).catch((e) => {});
-
-                                    if (ytv && ytv[0])
-                                        Util.define({
-                                            target: data,
-                                            prop: 'backupLink',
-                                            value: ytv[0].url
-                                        });
-                                }
-
-                                return data;
-                            })
-                        );
-                    }
-
-                    if (!tracks.length) return void this.emit(PlayerEvents.NO_RESULTS, message, query);
-
-                    const pl = {
-                        ...playlist,
-                        tracks,
-                        duration: tracks?.reduce((a, c) => a + (c?.durationMS ?? 0), 0) ?? 0,
-                        thumbnail: playlist.images[0]?.url ?? tracks[0].thumbnail,
-                        title: playlist.title ?? playlist.name ?? ''
-                    };
-
-                    this.emit(PlayerEvents.PLAYLIST_PARSE_END, pl, message);
-
-                    if (this.isPlaying(message)) {
-                        const queue = this._addTracksToQueue(message, tracks);
-                        this.emit(PlayerEvents.PLAYLIST_ADD, message, queue, pl);
-                    } else {
-                        const track = tracks[0];
-                        const queue = (await this._createQueue(message, track).catch(
-                            (e) => void this.emit(PlayerEvents.ERROR, e, message)
-                        )) as Queue;
-                        this.emit(PlayerEvents.PLAYLIST_ADD, message, queue, pl);
-                        this.emit(PlayerEvents.TRACK_START, message, queue.tracks[0], queue);
-                        tracks.shift();
-                        this._addTracksToQueue(message, tracks);
-                    }
-
-                    return;
-                }
-                case 'youtube_playlist': {
-                    this.emit(PlayerEvents.PLAYLIST_PARSE_START, null, message);
-                    const playlist = await YouTube.getPlaylist(query);
-                    if (!playlist) return void this.emit(PlayerEvents.NO_RESULTS, message, query);
-
-                    // @ts-ignore
-                    playlist.videos = playlist.videos.map(
-                        (data) =>
-                            new Track(this, {
-                                title: data.title,
-                                url: data.url,
-                                duration: Util.buildTimeCode(Util.parseMS(data.duration)),
-                                description: data.description,
-                                thumbnail: data.thumbnail?.displayThumbnailURL(),
-                                views: data.views,
-                                author: data.channel.name,
-                                requestedBy: message.author,
-                                fromPlaylist: true,
-                                source: 'youtube'
-                            })
-                    );
-
-                    // @ts-ignore
-                    playlist.duration = playlist.videos.reduce((a, c) => a + c.durationMS, 0);
-
-                    // @ts-ignore
-                    playlist.thumbnail = playlist.thumbnail?.url ?? playlist.videos[0].thumbnail;
-
-                    // @ts-ignore
-                    playlist.requestedBy = message.author;
-
-                    Object.defineProperty(playlist, 'tracks', {
-                        get: () => playlist.videos ?? []
-                    });
-
-                    this.emit(PlayerEvents.PLAYLIST_PARSE_END, playlist, message);
-
-                    // @ts-ignore
-                    // tslint:disable-next-line:no-shadowed-variable
-                    const tracks = playlist.videos as Track[];
-
-                    if (this.isPlaying(message)) {
-                        const queue = this._addTracksToQueue(message, tracks);
-                        this.emit(PlayerEvents.PLAYLIST_ADD, message, queue, playlist);
-                    } else {
-                        const track = tracks[0];
-                        const queue = (await this._createQueue(message, track).catch(
-                            (e) => void this.emit(PlayerEvents.ERROR, e, message)
-                        )) as Queue;
-                        this.emit(PlayerEvents.PLAYLIST_ADD, message, queue, playlist);
-                        this.emit(PlayerEvents.TRACK_START, message, queue.tracks[0], queue);
-                        tracks[0];
-                        this._addTracksToQueue(message, tracks);
-                    }
-
-                    return;
-                }
-                case 'soundcloud_playlist': {
-                    this.emit(PlayerEvents.PLAYLIST_PARSE_START, null, message);
-
-                    const data = await SoundCloud.getPlaylist(query).catch(() => {});
-                    if (!data) return void this.emit(PlayerEvents.NO_RESULTS, message, query);
-
-                    const res = {
-                        id: data.id,
-                        title: data.title,
-                        tracks: [] as Track[],
-                        author: data.author,
-                        duration: 0,
-                        thumbnail: data.thumbnail,
-                        requestedBy: message.author
-                    };
-
-                    for (const song of data.tracks) {
-                        const r = new Track(this, {
-                            title: song.title,
-                            url: song.url,
-                            duration: Util.buildTimeCode(Util.parseMS(song.duration)),
-                            description: song.description,
-                            thumbnail: song.thumbnail ?? 'https://soundcloud.com/pwa-icon-192.png',
-                            views: song.playCount ?? 0,
-                            author: song.author ?? data.author,
-                            requestedBy: message.author,
-                            fromPlaylist: true,
-                            source: 'soundcloud',
-                            engine: song
-                        });
-
-                        res.tracks.push(r);
-                    }
-
-                    if (!res.tracks.length)
-                        return this.emit(PlayerEvents.ERROR, PlayerErrorEventCodes.PARSE_ERROR, message);
-                    res.duration = res.tracks.reduce((a, c) => a + c.durationMS, 0);
-
-                    this.emit(PlayerEvents.PLAYLIST_PARSE_END, res, message);
-
-                    if (this.isPlaying(message)) {
-                        const queue = this._addTracksToQueue(message, res.tracks);
-                        this.emit(PlayerEvents.PLAYLIST_ADD, message, queue, res);
-                    } else {
-                        const track = res.tracks[0];
-                        const queue = (await this._createQueue(message, track).catch(
-                            (e) => void this.emit(PlayerEvents.ERROR, e, message)
-                        )) as Queue;
-                        this.emit(PlayerEvents.PLAYLIST_ADD, message, queue, res);
-                        this.emit(PlayerEvents.TRACK_START, message, queue.tracks[0], queue);
-                        res.tracks.shift();
-                        this._addTracksToQueue(message, res.tracks);
-                    }
-
-                    return;
-                }
-                default:
-                    tracks = await Util.ytSearch(query, { user: message.author, player: this });
-            }
-
-            if (tracks.length < 1) return void this.emit(PlayerEvents.NO_RESULTS, message, query);
-            if (firstResult || tracks.length === 1) return resolve(tracks[0]);
-
-            const collectorString = `${message.author.id}-${message.channel.id}`;
-            const currentCollector = this._resultsCollectors.get(collectorString);
-            if (currentCollector) currentCollector.stop();
-
-            const collector = message.channel.createMessageCollector((m) => m.author.id === message.author.id, {
-                time: 60000
-            });
-
-            this._resultsCollectors.set(collectorString, collector);
-
-            this.emit(PlayerEvents.SEARCH_RESULTS, message, query, tracks, collector);
-
-            collector.on('collect', ({ content }) => {
-                if (content === 'cancel') {
-                    collector.stop();
-                    return this.emit(PlayerEvents.SEARCH_CANCEL, message, query, tracks);
-                }
-
-                if (!isNaN(content) && parseInt(content) >= 1 && parseInt(content) <= tracks.length) {
-                    const index = parseInt(content, 10);
-                    const track = tracks[index - 1];
-                    collector.stop();
-                    resolve(track);
-                } else {
-                    this.emit(PlayerEvents.SEARCH_INVALID_RESPONSE, message, query, tracks, content, collector);
-                }
-            });
-
-            collector.on('end', (_, reason) => {
-                if (reason === 'time') {
-                    this.emit(PlayerEvents.SEARCH_CANCEL, message, query, tracks);
-                }
-            });
-        });
-    }
-
-    /**
-     * Play a song
-     * @param {DiscordMessage} message The discord.js message object
-     * @param {string|Track} query Search query, can be `Player.Track` instance
-     * @param {Boolean} [firstResult=false] If it should play the first result
-     * @example await player.play(message, "never gonna give you up", true)
-     * @returns {Promise<void>}
-     */
-    async play(message: Message, query: string | Track, firstResult?: boolean): Promise<void> {
-        if (!message) throw new PlayerError('Play function needs message');
-        if (!query) throw new PlayerError('Play function needs search query as a string or Player.Track object');
->>>>>>> 3d79f20b
 
         if (oldState.member.id === this.client.user.id && !newState.channelID) {
             queue.destroy();
             return void this.emit("botDisconnect", queue);
         }
 
-<<<<<<< HEAD
         if (!queue.options.leaveOnEmpty || !queue.connection || !queue.connection.channel) return;
-=======
-        if (typeof query === 'string') query = query.replace(/<(.+)>/g, '$1');
-        let track;
-
-        if (query instanceof Track) track = query;
-        else {
-            if (ytdl.validateURL(query)) {
-                const info = await ytdl.getBasicInfo(query).catch(() => {});
-                if (!info) return void this.emit(PlayerEvents.NO_RESULTS, message, query);
-                if (info.videoDetails.isLiveContent && !this.options.enableLive)
-                    return void this.emit(
-                        PlayerEvents.ERROR,
-                        PlayerErrorEventCodes.LIVE_VIDEO,
-                        message,
-                        new PlayerError('Live video is not enabled!')
-                    );
-                const lastThumbnail = info.videoDetails.thumbnails[info.videoDetails.thumbnails.length - 1];
-
-                track = new Track(this, {
-                    title: info.videoDetails.title,
-                    description: info.videoDetails.description,
-                    author: info.videoDetails.author.name,
-                    url: info.videoDetails.video_url,
-                    thumbnail: lastThumbnail.url,
-                    duration: Util.buildTimeCode(Util.parseMS(parseInt(info.videoDetails.lengthSeconds) * 1000)),
-                    views: parseInt(info.videoDetails.viewCount),
-                    requestedBy: message.author,
-                    fromPlaylist: false,
-                    source: 'youtube',
-                    live: Boolean(info.videoDetails.isLiveContent)
-                });
-            } else {
-                for (const [_, extractor] of this.Extractors) {
-                    if (extractor.validate(query)) {
-                        const data = await extractor.handle(query);
-                        if (data) {
-                            track = new Track(this, {
-                                title: data.title,
-                                description: data.description,
-                                duration: Util.buildTimeCode(Util.parseMS(data.duration)),
-                                thumbnail: data.thumbnail,
-                                author: data.author,
-                                views: data.views,
-                                engine: data.engine,
-                                source: data.source ?? 'arbitrary',
-                                fromPlaylist: false,
-                                requestedBy: message.author,
-                                url: data.url
-                            });
->>>>>>> 3d79f20b
 
         if (!oldState.channelID || newState.channelID) {
             const emptyTimeout = queue._cooldownsTimeout.get(`empty_${oldState.guild.id}`);
@@ -595,138 +94,9 @@
     }
 
     /**
-<<<<<<< HEAD
      * Deletes a queue and returns deleted queue object
      * @param {Discord.Snowflake} guild The guild id to remove
      * @returns {Queue}
-=======
-     * Removes specified track
-     * @param {DiscordMessage} message The message object
-     * @param {Track|number} track The track object/id to remove
-     * @returns {Track}
-     */
-    remove(message: Message, track: Track | number): Track {
-        const queue = this.getQueue(message);
-        if (!queue) {
-            this.emit(PlayerEvents.ERROR, PlayerErrorEventCodes.NOT_PLAYING, message);
-            return;
-        }
-
-        let trackFound: Track = null;
-        if (typeof track === 'number') {
-            trackFound = queue.tracks[track];
-            if (trackFound) {
-                queue.tracks = queue.tracks.filter((t) => t !== trackFound);
-            }
-        } else {
-            trackFound = queue.tracks.find((s) => s.url === track.url);
-            if (trackFound) {
-                queue.tracks = queue.tracks.filter((s) => s.url !== trackFound.url);
-            }
-        }
-
-        return trackFound;
-    }
-
-    /**
-     * Returns time code of currently playing song
-     * @param {DiscordMessage} message The message object
-     * @param {Boolean} [queueTime] If it should make the time code of the whole queue
-     * @returns {Object}
-     */
-    getTimeCode(message: Message, queueTime?: boolean): { current: string; end: string } {
-        const queue = this.getQueue(message);
-        if (!queue) return;
-
-        const previousTracksTime =
-            queue.previousTracks.length > 0 ? queue.previousTracks.reduce((p, c) => p + c.durationMS, 0) : 0;
-        const currentStreamTime = queueTime ? previousTracksTime + queue.currentStreamTime : queue.currentStreamTime;
-        const totalTracksTime = queue.totalTime;
-        const totalTime = queueTime ? previousTracksTime + totalTracksTime : queue.playing.durationMS;
-
-        const currentTimecode = Util.buildTimeCode(Util.parseMS(currentStreamTime));
-        const endTimecode = Util.buildTimeCode(Util.parseMS(totalTime));
-
-        return {
-            current: currentTimecode,
-            end: endTimecode
-        };
-    }
-
-    /**
-     * Creates progressbar
-     * @param {DiscordMessage} message The message object
-     * @param {PlayerProgressbarOptions} [options] Progressbar options
-     * @returns {String}
-     */
-    createProgressBar(message: Message, options?: PlayerProgressbarOptions): string {
-        const queue = this.getQueue(message);
-        if (!queue) return;
-
-        const previousTracksTime =
-            queue.previousTracks.length > 0 ? queue.previousTracks.reduce((p, c) => p + c.durationMS, 0) : 0;
-        const currentStreamTime = options?.queue
-            ? previousTracksTime + queue.currentStreamTime
-            : queue.currentStreamTime;
-        const totalTracksTime = queue.totalTime;
-        const totalTime = options?.queue ? previousTracksTime + totalTracksTime : queue.playing.durationMS;
-        const length =
-            typeof options?.length === 'number'
-                ? options?.length <= 0 || options?.length === Infinity
-                    ? 15
-                    : options?.length
-                : 15;
-
-        const index = Math.round((currentStreamTime / totalTime) * length);
-        const indicator =
-            typeof options?.indicator === 'string' && options?.indicator.length > 0 ? options?.indicator : '🔘';
-        const line = typeof options?.line === 'string' && options?.line.length > 0 ? options?.line : '▬';
-
-        if (index >= 1 && index <= length) {
-            const bar = line.repeat(length - 1).split('');
-            bar.splice(index, 0, indicator);
-            if (Boolean(options?.timecodes)) {
-                const currentTimecode = Util.buildTimeCode(Util.parseMS(currentStreamTime));
-                const endTimecode = Util.buildTimeCode(Util.parseMS(totalTime));
-                return `${currentTimecode} ┃ ${bar.join('')} ┃ ${endTimecode}`;
-            } else {
-                return `${bar.join('')}`;
-            }
-        } else {
-            if (Boolean(options?.timecodes)) {
-                const currentTimecode = Util.buildTimeCode(Util.parseMS(currentStreamTime));
-                const endTimecode = Util.buildTimeCode(Util.parseMS(totalTime));
-                return `${currentTimecode} ┃ ${indicator}${line.repeat(length - 1)} ┃ ${endTimecode}`;
-            } else {
-                return `${indicator}${line.repeat(length - 1)}`;
-            }
-        }
-    }
-
-    /**
-     * Gets lyrics of a song
-     * <warn>You need to have `@discord-player/extractor` installed in order to use this method!</warn>
-     * @param {String} query Search query
-     * @example const lyrics = await player.lyrics("alan walker faded")
-     * message.channel.send(lyrics.lyrics);
-     * @returns {Promise<LyricsData>}
-     */
-    async lyrics(query: string): Promise<LyricsData> {
-        const extractor = Util.require('@discord-player/extractor');
-        if (!extractor) throw new PlayerError("Cannot call 'Player.lyrics()' without '@discord-player/extractor'");
-
-        const data = await extractor.Lyrics.init().search(query);
-        if (Array.isArray(data)) return null;
-
-        return data;
-    }
-
-    /**
-     * Toggle autoplay for youtube streams
-     * @param {DiscordMessage} message The message object
-     * @param {Boolean} enable Enable/Disable autoplay
-     * @returns {boolean}
->>>>>>> 3d79f20b
      */
     deleteQueue<T = unknown>(guild: Snowflake) {
         const prev = this.getQueue<T>(guild);
@@ -736,43 +106,7 @@
         } catch {}
         this.queues.delete(guild);
 
-<<<<<<< HEAD
         return prev;
-=======
-    /**
-     * Player stats
-     * @returns {PlayerStats}
-     */
-    getStats(): PlayerStats {
-        return {
-            uptime: this.client.uptime,
-            connections: this.client.voice.connections.size,
-            // tslint:disable:no-shadowed-variable
-            users: this.client.voice.connections.reduce(
-                (a, c) => a + c.channel.members.filter((a) => a.user.id !== this.client.user.id).size,
-                0
-            ),
-            queues: this.queues.size,
-            extractors: this.Extractors.size,
-            versions: {
-                ffmpeg: Util.getFFmpegVersion(),
-                node: process.version,
-                v8: process.versions.v8
-            },
-            system: {
-                arch: process.arch,
-                platform: process.platform,
-                cpu: os.cpus().length,
-                memory: {
-                    total: (process.memoryUsage().heapTotal / 1024 / 1024).toFixed(2),
-                    usage: (process.memoryUsage().heapUsed / 1024 / 1024).toFixed(2),
-                    rss: (process.memoryUsage().rss / 1024 / 1024).toFixed(2),
-                    arrayBuffers: (process.memoryUsage().arrayBuffers / 1024 / 1024).toFixed(2)
-                },
-                uptime: process.uptime()
-            }
-        };
->>>>>>> 3d79f20b
     }
 
     /**
@@ -781,7 +115,6 @@
      * @param {Discord.User} requestedBy The person who requested track search
      * @returns {Promise<Track[]>}
      */
-<<<<<<< HEAD
     async search(query: string | Track, options: SearchOptions) {
         if (query instanceof Track) return { playlist: false, tracks: [query] };
         if (!options) throw new Error("DiscordPlayer#search needs search options!");
@@ -810,152 +143,6 @@
                         raw: m
                     });
                 });
-=======
-    jump(message: Message, track: Track | number): boolean {
-        const toJUMP = this.remove(message, track);
-        const queue = this.getQueue(message);
-        if (!toJUMP || !queue) throw new PlayerError('Specified Track not found');
-
-        queue.tracks.splice(1, 0, toJUMP);
-
-        return this.skip(message);
-    }
-
-    /**
-     * Internal method to handle VoiceStateUpdate events
-     * @param {DiscordVoiceState} oldState The old voice state
-     * @param {DiscordVoiceState} newState The new voice state
-     * @returns {void}
-     * @private
-     */
-    private _handleVoiceStateUpdate(oldState: VoiceState, newState: VoiceState): void {
-        const queue = this.queues.find((g) => g.guildID === oldState.guild.id);
-        if (!queue) return;
-
-        if (newState.member.id === this.client.user.id && !newState.channelID) {
-            queue.stream.destroy();
-            this.queues.delete(newState.guild.id);
-            this.emit(PlayerEvents.BOT_DISCONNECT, queue.firstMessage);
-        }
-
-        if (!queue.voiceConnection || !queue.voiceConnection.channel) return;
-        if (!this.options.leaveOnEmpty) return;
-
-        if (!oldState.channelID || newState.channelID) {
-            const emptyTimeout = this._cooldownsTimeout.get(`empty_${oldState.guild.id}`);
-
-            // @todo: make stage channels stable
-            const channelEmpty = Util.isVoiceEmpty(queue.voiceConnection.channel as VoiceChannel);
-            if (!channelEmpty && emptyTimeout) {
-                clearTimeout(emptyTimeout);
-                this._cooldownsTimeout.delete(`empty_${oldState.guild.id}`);
-            }
-        } else {
-            if (!Util.isVoiceEmpty(queue.voiceConnection.channel as VoiceChannel)) return;
-            const timeout = setTimeout(() => {
-                if (!Util.isVoiceEmpty(queue.voiceConnection.channel as VoiceChannel)) return;
-                if (!this.queues.has(queue.guildID)) return;
-                queue.voiceConnection.channel.leave();
-                this.queues.delete(queue.guildID);
-                this.emit(PlayerEvents.CHANNEL_EMPTY, queue.firstMessage, queue);
-            }, this.options.leaveOnEmptyCooldown || 0);
-            this._cooldownsTimeout.set(`empty_${oldState.guild.id}`, timeout);
-        }
-    }
-
-    /**
-     * Internal method used to add tracks to the queue
-     * @param {DiscordMessage} message The discord message
-     * @param {Track} track The track
-     * @returns {Queue}
-     * @private
-     */
-    _addTrackToQueue(message: Message, track: Track): Queue {
-        const queue = this.getQueue(message);
-        if (!queue)
-            this.emit(
-                PlayerEvents.ERROR,
-                PlayerErrorEventCodes.NOT_PLAYING,
-                message,
-                new PlayerError('Player is not available in this server')
-            );
-        if (!track || !(track instanceof Track)) throw new PlayerError('No track specified to add to the queue');
-        queue.tracks.push(track);
-        return queue;
-    }
-
-    /**
-     * Same as `_addTrackToQueue` but used for multiple tracks
-     * @param {DiscordMessage} message Discord message
-     * @param {Track[]} tracks The tracks
-     * @returns {Queue}
-     * @private
-     */
-    _addTracksToQueue(message: Message, tracks: Track[]): Queue {
-        const queue = this.getQueue(message);
-        if (!queue)
-            throw new PlayerError(
-                'Cannot add tracks to queue because no song is currently being played on the server.'
-            );
-        queue.tracks.push(...tracks);
-        return queue;
-    }
-
-    /**
-     * Internal method used to create queue
-     * @param {DiscordMessage} message The message
-     * @param {Track} track The track
-     * @returns {Promise<Queue>}
-     * @private
-     */
-    private _createQueue(message: Message, track: Track): Promise<Queue> {
-        return new Promise((resolve) => {
-            const channel = message.member.voice ? message.member.voice.channel : null;
-            if (!channel)
-                return void this.emit(
-                    PlayerEvents.ERROR,
-                    PlayerErrorEventCodes.NOT_CONNECTED,
-                    message,
-                    new PlayerError('Voice connection is not available in this server!')
-                );
-
-            const queue = new Queue(this, message);
-            this.queues.set(message.guild.id, queue);
-
-            channel
-                .join()
-                .then((connection) => {
-                    this.emit(PlayerEvents.CONNECTION_CREATE, message, connection);
-
-                    queue.voiceConnection = connection;
-                    if (this.options.autoSelfDeaf) connection.voice.setSelfDeaf(true);
-                    queue.tracks.push(track);
-                    this.emit(PlayerEvents.QUEUE_CREATE, message, queue);
-                    resolve(queue);
-                    this._playTrack(queue, true);
-                })
-                .catch((err) => {
-                    this.queues.delete(message.guild.id);
-                    this.emit(
-                        PlayerEvents.ERROR,
-                        PlayerErrorEventCodes.UNABLE_TO_JOIN,
-                        message,
-                        new PlayerError(err.message ?? err)
-                    );
-                });
-        });
-    }
-
-    /**
-     * Internal method used to init stream playing
-     * @param {Queue} queue The queue
-     * @param {boolean} firstPlay If this is a first play
-     * @returns {Promise<void>}
-     * @private
-     */
-    private async _playTrack(queue: Queue, firstPlay: boolean): Promise<void> {
-        if (queue.stopped) return;
->>>>>>> 3d79f20b
 
                 return { playlist: false, tracks };
             }
@@ -1033,7 +220,6 @@
                     url: spotifyPlaylist.external_urls?.spotify ?? query
                 });
 
-<<<<<<< HEAD
                 if (spotifyPlaylist.type !== "playlist") {
                     playlist.tracks = spotifyPlaylist.tracks.items.map((m: any) => {
                         const data = new Track(this, {
@@ -1048,20 +234,6 @@
                             playlist,
                             source: "spotify"
                         });
-=======
-    /**
-     * Internal method to play audio
-     * @param {Queue} queue The queue
-     * @param {boolean} updateFilter If this method was called for audio filter update
-     * @param {number} [seek] Time in ms to seek to
-     * @returns {Promise<void>}
-     * @private
-     */
-    private _playStream(queue: Queue, updateFilter: boolean, seek?: number): Promise<void> {
-        return new Promise(async (resolve) => {
-            const ffmpeg = Util.checkFFmpeg();
-            if (!ffmpeg) return;
->>>>>>> 3d79f20b
 
                         return data;
                     }) as Track[];
@@ -1084,98 +256,11 @@
                     }) as Track[];
                 }
 
-<<<<<<< HEAD
                 return { playlist: true, tracks: playlist.tracks };
             }
             default:
                 return { playlist: false, tracks: [] };
         }
-=======
-            let newStream: any;
-
-            // modify spotify
-            if (queue.playing.raw.source === 'spotify' && !(queue.playing as any).backupLink) {
-                const searchQueryString = this.options.disableArtistSearch
-                    ? queue.playing.title
-                    : `${queue.playing.title}${' - ' + queue.playing.author}`;
-                const yteqv = await YouTube.search(searchQueryString, { type: 'video', limit: 1 }).catch(() => {});
-
-                if (!yteqv || !yteqv.length)
-                    return void this.emit(
-                        PlayerEvents.ERROR,
-                        PlayerErrorEventCodes.VIDEO_UNAVAILABLE,
-                        queue.firstMessage,
-                        queue.playing,
-                        new PlayerError('Could not find alternative track on youtube!', 'SpotifyTrackError')
-                    );
-
-                Util.define({
-                    target: queue.playing,
-                    prop: 'backupLink',
-                    value: yteqv[0].url
-                });
-            }
-
-            if (queue.playing.raw.source === 'youtube' || queue.playing.raw.source === 'spotify') {
-                newStream = ytdl((queue.playing as any).backupLink ?? queue.playing.url, {
-                    opusEncoded: true,
-                    encoderArgs: queue.playing.raw.live ? [] : encoderArgs,
-                    seek: seekTime / 1000,
-                    // tslint:disable-next-line:no-bitwise
-                    highWaterMark: 1 << 25,
-                    ...this.options.ytdlDownloadOptions
-                });
-            } else {
-                newStream = ytdl.arbitraryStream(
-                    queue.playing.raw.source === 'soundcloud'
-                        ? await queue.playing.raw.engine.downloadProgressive()
-                        : queue.playing.raw.engine,
-                    {
-                        opusEncoded: true,
-                        encoderArgs,
-                        seek: seekTime / 1000
-                    }
-                );
-            }
-
-            setTimeout(() => {
-                if (queue.stream) queue.stream.destroy();
-                queue.stream = newStream;
-                queue.voiceConnection.play(newStream, {
-                    type: 'opus',
-                    bitrate: 'auto'
-                });
-
-                if (seekTime) {
-                    queue.additionalStreamTime = seekTime;
-                }
-                queue.voiceConnection.dispatcher.setVolumeLogarithmic(queue.calculatedVolume / 200);
-                queue.voiceConnection.dispatcher.on('start', () => {
-                    resolve();
-                });
-
-                queue.voiceConnection.dispatcher.on('finish', () => {
-                    queue.additionalStreamTime = 0;
-                    return this._playTrack(queue, false);
-                });
-
-                newStream.on('error', (error: Error) => {
-                    if (error.message.toLowerCase().includes('video unavailable')) {
-                        this.emit(
-                            PlayerEvents.ERROR,
-                            PlayerErrorEventCodes.VIDEO_UNAVAILABLE,
-                            queue.firstMessage,
-                            queue.playing,
-                            error
-                        );
-                        this._playTrack(queue, false);
-                    } else {
-                        this.emit(PlayerEvents.ERROR, error, queue.firstMessage, error);
-                    }
-                });
-            }, 1000);
-        });
->>>>>>> 3d79f20b
     }
 
     *[Symbol.iterator]() {
@@ -1183,244 +268,4 @@
     }
 }
 
-<<<<<<< HEAD
-export { DiscordPlayer as Player };
-=======
-export default Player;
-
-/**
- * Emitted when a track starts
- * @event Player#trackStart
- * @param {DiscordMessage} message The message
- * @param {Track} track The track
- * @param {Queue} queue The queue
- */
-
-/**
- * Emitted when a playlist is started
- * @event Player#queueCreate
- * @param {DiscordMessage} message The message
- * @param {Queue} queue The queue
- */
-
-/**
- * Emitted when the bot is awaiting search results
- * @event Player#searchResults
- * @param {DiscordMessage} message The message
- * @param {String} query The query
- * @param {Track[]} tracks The tracks
- * @param {DiscordCollector} collector The collector
- */
-
-/**
- * Emitted when the user has sent an invalid response for search results
- * @event Player#searchInvalidResponse
- * @param {DiscordMessage} message The message
- * @param {String} query The query
- * @param {Track[]} tracks The tracks
- * @param {String} invalidResponse The `invalidResponse` string
- * @param {DiscordCollector} collector The collector
- */
-
-/**
- * Emitted when the bot has stopped awaiting search results (timeout)
- * @event Player#searchCancel
- * @param {DiscordMessage} message The message
- * @param {String} query The query
- * @param {Track[]} tracks The tracks
- */
-
-/**
- * Emitted when the bot can't find related results to the query
- * @event Player#noResults
- * @param {DiscordMessage} message The message
- * @param {String} query The query
- */
-
-/**
- * Emitted when the bot is disconnected from the channel
- * @event Player#botDisconnect
- * @param {DiscordMessage} message The message
- */
-
-/**
- * Emitted when the channel of the bot is empty
- * @event Player#channelEmpty
- * @param {DiscordMessage} message The message
- * @param {Queue} queue The queue
- */
-
-/**
- * Emitted when the queue of the server is ended
- * @event Player#queueEnd
- * @param {DiscordMessage} message The message
- * @param {Queue} queue The queue
- */
-
-/**
- * Emitted when a track is added to the queue
- * @event Player#trackAdd
- * @param {DiscordMessage} message The message
- * @param {Queue} queue The queue
- * @param {Track} track The track
- */
-
-/**
- * Emitted when a playlist is added to the queue
- * @event Player#playlistAdd
- * @param {DiscordMessage} message The message
- * @param {Queue} queue The queue
- * @param {Object} playlist The playlist
- */
-
-/**
- * Emitted when an error is triggered.
- * <warn>This event should handled properly by the users otherwise it might crash the process!</warn>
- * @event Player#error
- * @param {String} error It can be `NotConnected`, `UnableToJoin`, `NotPlaying`, `ParseError`, `LiveVideo` or `VideoUnavailable`.
- * @param {DiscordMessage} message The message
- */
-
-/**
- * Emitted when discord-player attempts to parse playlist contents (mostly soundcloud playlists)
- * @event Player#playlistParseStart
- * @param {Object} playlist Raw playlist (unparsed)
- * @param {DiscordMessage} message The message
- */
-
-/**
- * Emitted when discord-player finishes parsing playlist contents (mostly soundcloud playlists)
- * @event Player#playlistParseEnd
- * @param {Object} playlist The playlist data (parsed)
- * @param {DiscordMessage} message The message
- */
-
-/**
- * @typedef {Object} PlayerOptions
- * @property {Boolean} [leaveOnEnd=false] If it should leave on queue end
- * @property {Number} [leaveOnEndCooldown=0] Time in ms to wait before executing `leaveOnEnd`
- * @property {Boolean} [leaveOnStop=false] If it should leave on stop command
- * @property {Boolean} [leaveOnEmpty=false] If it should leave on empty voice channel
- * @property {Number} [leaveOnEmptyCooldown=0] Time in ms to wait before executing `leaveOnEmpty`
- * @property {Boolean} [autoSelfDeaf=false] If it should set the client to `self deaf` mode on joining
- * @property {Boolean} [enableLive=false] If it should enable live videos support
- * @property {YTDLDownloadOptions} [ytdlDownloadOptions={}] The download options passed to `ytdl-core`
- * @property {Boolean} [useSafeSearch=false] If it should use `safe search` method for youtube searches
- * @property {Boolean} [disableAutoRegister=false] If it should disable auto-registeration of `@discord-player/extractor`
- * @property {Boolean} [disableArtistSearch=false] If it should disable artist search for spotify
- * @property {Boolean} [fetchBeforeQueued=false] If it should fetch all songs loaded from spotify before playing
- */
-
-/**
- * The type of Track source, either:
- * * `soundcloud` - a stream from SoundCloud
- * * `youtube` - a stream from YouTube
- * * `spotify` - a spotify track
- * * `arbitrary` - arbitrary stream
- * @typedef {String} TrackSource
- */
-
-/**
- * @typedef {Object} TrackData
- * @property {String} title The title
- * @property {String} description The description
- * @property {String} author The author
- * @property {String} url The url
- * @property {String} duration The duration
- * @property {Number} views The view count
- * @property {DiscordUser} requestedBy The user who requested this track
- * @property {Boolean} fromPlaylist If this track came from a playlist
- * @property {TrackSource} [source] The track source
- * @property {string|Readable} [engine] The stream engine
- * @property {Boolean} [live=false] If this track is livestream instance
- */
-
-/**
- * @typedef {Object} QueueFilters
- * The FFmpeg Filters
- */
-
-/**
- * The query type, either:
- * * `soundcloud_track` - a SoundCloud Track
- * * `soundcloud_playlist` - a SoundCloud Playlist
- * * `spotify_song` - a Spotify Song
- * * `spotify_album` - a Spotify album
- * * `spotify_playlist` - a Spotify playlist
- * * `youtube_video` - a YouTube video
- * * `youtube_playlist` - a YouTube playlist
- * * `vimeo` - a Vimeo link
- * * `facebook` - a Facebook link
- * * `reverbnation` - a Reverbnation link
- * * `attachment` - an attachment link
- * * `youtube_search` - a YouTube search keyword
- * @typedef {String} QueryType The query type
- */
-
-/**
- * @typedef {Object} ExtractorModelData
- * @property {String} title The title
- * @property {Number} duration The duration in ms
- * @property {String} thumbnail The thumbnail url
- * @property {string|Readable} engine The audio engine
- * @property {Number} views The views count of this stream
- * @property {String} author The author
- * @property {String} description The description
- * @property {String} url The url
- * @property {String} [version='0.0.0'] The extractor version
- * @property {Boolean} [important=false] Mark as important
- */
-
-/**
- * @typedef {Object} PlayerProgressbarOptions
- * @property {Boolean} [timecodes] If it should return progres bar with time codes
- * @property {Boolean} [queue] if it should return the progress bar of the whole queue
- * @property {Number} [length] The length of progress bar to build
- */
-
-/**
- * @typedef {Object} LyricsData
- * @property {String} title The title of the lyrics
- * @property {Number} id The song id
- * @property {String} thumbnail The thumbnail
- * @property {String} image The image
- * @property {String} url The url
- * @property {Object} artist The artist info
- * @property {String} [artist.name] The name of the artist
- * @property {Number} [artist.id] The ID of the artist
- * @property {String} [artist.url] The profile link of the artist
- * @property {String} [artist.image] The artist image url
- * @property {String?} lyrics The lyrics
- */
-
-/**
- * @typedef {Object} PlayerStats
- * @property {Number} uptime The uptime in ms
- * @property {Number} connections The number of connections
- * @property {Number} users The number of users
- * @property {Number} queues The number of queues
- * @property {Number} extractors The number of custom extractors registered
- * @property {Object} versions The versions metadata
- * @property {String} [versions.ffmpeg] The ffmpeg version
- * @property {String} [versions.node] The node version
- * @property {String} [versions.v8] The v8 JavaScript engine version
- * @property {Object} system The system data
- * @property {String} [system.arch] The system arch
- * @property {String} [system.platform] The system platform
- * @property {Number} [system.cpu] The cpu count
- * @property {Object} [system.memory] The memory info
- * @property {String} [system.memory.total] The total memory
- * @property {String} [system.memory.usage] The memory usage
- * @property {String} [system.memory.rss] The memory usage in RSS
- * @property {String} [system.memory.arrayBuffers] The memory usage in ArrayBuffers
- * @property {Number} [system.uptime] The system uptime
- */
-
-/**
- * @typedef {Object} TimeData
- * @property {Number} days The time in days
- * @property {Number} hours The time in hours
- * @property {Number} minutes The time in minutes
- * @property {Number} seconds The time in seconds
- */
->>>>>>> 3d79f20b
+export { DiscordPlayer as Player };