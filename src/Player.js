<<<<<<< HEAD
const ytdl = require('discord-ytdl-core')
const Discord = require('discord.js')
const ytsr = require('ytsr')
const ytpl = require('ytpl')
const spotify = require('spotify-url-info')
const Queue = require('./Queue')
const Track = require('./Track')

/**
 * @typedef Filters
 * @property {boolean} [bassboost=false] Whether the bassboost filter is enabled.
 * @property {boolean} [8D=false] Whether the 8D filter is enabled.
 * @property {boolean} [vaporwave=false] Whether the vaporwave filter is enabled.
 * @property {boolean} [nightcore=false] Whether the nightcore filter is enabled.
 * @property {boolean} [phaser=false] Whether the phaser filter is enabled.
 * @property {boolean} [tremolo=false] Whether the tremolo filter is enabled.
 * @property {boolean} [vibrato=false] Whether the vibrato filter is enabled.
 * @property {boolean} [reverse=false] Whether the reverse filter is enabled.
 * @property {boolean} [treble=false] Whether the treble filter is enabled.
 * @property {boolean} [normalizer=false] Whether the normalizer filter is enabled.
 * @property {boolean} [surrounding=false] Whether the surrounding filter is enabled.
 * @property {boolean} [pulsator=false] Whether the pulsator filter is enabled.
 * @property {boolean} [subboost=false] Whether the subboost filter is enabled.
 */

const filters = {
    bassboost: 'bass=g=20,dynaudnorm=f=200',
    '8D': 'apulsator=hz=0.128',
    vaporwave: 'asetrate=44100*0.8,aresample=44100,atempo=1.1',
    nightcore: 'asetrate=44100*1.25',
    phaser: 'aphaser=in_gain=0.4',
    tremolo: 'tremolo',
    vibrato: 'vibrato=f=6.5',
    reverse: 'areverse',
    treble: 'treble=g=5',
    normalizer: 'dynaudnorm=f=150',
    surrounding: 'surround',
    pulsator: 'apulsator=hz=1',
    subboost: 'asubboost'
}

/**
 * @typedef PlayerOptions
 * @property {boolean} [leaveOnEnd=true] Whether the bot should leave the current voice channel when the queue ends.
 * @property {boolean} [leaveOnStop=true] Whether the bot should leave the current voice channel when the stop() function is used.
 * @property {boolean} [leaveOnEmpty=true] Whether the bot should leave the voice channel if there is no more member in it.
 */

/**
 * Default options for the player
 * @ignore
 * @type {PlayerOptions}
 */
const defaultPlayerOptions = {
    leaveOnEnd: true,
    leaveOnStop: true,
    leaveOnEmpty: true
}

class Player {
    /**
     * @param {Discord.Client} client Discord.js client
     * @param {PlayerOptions} options Player options
     */
    constructor (client, options = {}) {
        if (!client) throw new SyntaxError('Invalid Discord client')

        /**
         * Discord.js client instance
         * @type {Discord.Client}
         */
        this.client = client
        /**
         * Player queues
         * @type {Queue[]}
         */
        this.queues = []
        /**
         * Player options
         * @type {PlayerOptions}
         */
        this.options = defaultPlayerOptions
        for (const prop in options) {
            this.options[prop] = options[prop]
        }

        // Listener to check if the channel is empty
        client.on('voiceStateUpdate', (oldState, newState) => this._handleVoiceStateUpdate(oldState, newState))
    }

    /**
     * Set the filters enabled for the guild. [Full list of the filters](https://discord-player.js.org/global.html#Filters)
     * @param {Discord.Snowflake} guildID
     * @param {Filters} newFilters
     *
     * @example
     * client.on('message', async (message) => {
     *
     *      const args = message.content.slice(settings.prefix.length).trim().split(/ +/g);
     *      const command = args.shift().toLowerCase();
     *
     *      if(command === 'bassboost'){
     *          const bassboostEnabled = client.player.getQueue(message.guild.id);
     *          if(!bassboostEnabled){
     *              client.player.updateFilters(message.guild.id, {
     *                  bassboost: true
     *              });
     *              message.channel.send("Bassboost effect has been enabled!");
     *          } else {
     *              client.player.updateFilters(message.guild.id, {
     *                  bassboost: false
     *              });
     *              message.channel.send("Bassboost effect has been disabled!");
     *          }
     *      }
     *
     * });
     */
    setFilters (guildID, newFilters) {
        return new Promise((resolve, reject) => {
            // Gets guild queue
            const queue = this.queues.find((g) => g.guildID === guildID)
            if (!queue) return reject(new Error('Not playing'))
            Object.keys(newFilters).forEach((filterName) => {
                queue.filters[filterName] = newFilters[filterName]
            })
            this._playYTDLStream(queue, true, false)
        })
    }

    /**
     * Searchs tracks on YouTube
     * @param {string} query The query
     * @returns {Promise<Track[]>}
     *
     * @example
     * client.on('message', async (message) => {
     *
     *      const args = message.content.slice(settings.prefix.length).trim().split(/ +/g);
     *      const command = args.shift().toLowerCase();
     *
     *      if(command === 'play'){
     *          // Search for tracks
     *          let tracks = await client.player.searchTracks(args[0]);
     *          // Sends an embed with the 10 first songs
     *          if(tracks.length > 10) tracks = tracks.substr(0, 10);
     *          const embed = new Discord.MessageEmbed()
     *          .setDescription(tracks.map((t, i) => `**${i+1} -** ${t.name}`).join("\n"))
     *          .setFooter("Send the number of the track you want to play!");
     *          message.channel.send(embed);
     *          // Wait for user answer
     *          await message.channel.awaitMessages((m) => m.content > 0 && m.content < 10, { max: 1, time: 20000, errors: ["time"] }).then(async (answers) => {
     *              let index = parseInt(answers.first().content, 10);
     *              track = track[index-1];
     *              // Then play the song
     *              client.player.play(message.member.voice.channel, track);
     *          });
     *      }
     *
     * });
     */
    searchTracks (query) {
        return new Promise(async (resolve, reject) => {
            if (ytpl.validateURL(query)) {
                const playlistID = await ytpl.getPlaylistID(query).catch(() => {})
                if (playlistID) {
                    const playlist = await ytpl(playlistID).catch(() => {})
                    if (playlist) {
                        return resolve(playlist.items.map((i) => new Track({
                            title: i.title,
                            duration: i.duration,
                            thumbnail: i.thumbnail,
                            author: i.author,
                            link: i.url
                        }, null, null)))
                    }
                }
            }
            const matchSpotifyURL = query.match(/^(https:\/\/open.spotify.com\/user\/spotify\/playlist\/|spotify:user:spotify:playlist:)([a-zA-Z0-9]+)(.*)$/)
            if (matchSpotifyURL) {
                const spotifyData = await spotify.getPreview(query).catch(e => resolve([]))
                query = `${spotifyData.artist} - ${spotifyData.track}`
            }
            // eslint-disable-next-line no-useless-escape
            const matchYoutubeURL = query.match(/(?:youtube\.com\/(?:[^\/]+\/.+\/|(?:v|e(?:mbed)?)\/|.*[?&]v=)|youtu\.be\/)([^"&?\/\s]{11})/)
            if (matchYoutubeURL) {
                query = matchYoutubeURL[1]
            }
            ytsr(query, (err, results) => {
                if (results.items.length < 1) return resolve([])
                if (err) return resolve([])
                const resultsVideo = results.items.filter((i) => i.type === 'video')
                resolve([new Track(resultsVideo[0], null, null)])
            })
        })
    }

    /**
     * Whether a guild is currently playing something
     * @param {Discord.Snowflake} guildID The guild ID to check
     * @returns {boolean} Whether the guild is currently playing tracks
     */
    isPlaying (guildID) {
        return this.queues.some((g) => g.guildID === guildID)
    }

    /**
     * Play a track in a voice channel
     * @param {Discord.VoiceChannel} voiceChannel The voice channel in which the track will be played
     * @param {Track|string} track The name of the track to play
     * @param {Discord.User?} user The user who requested the track
     * @returns {any} The played content
     *
     * @example
     * client.on('message', async (message) => {
     *
     *      const args = message.content.slice(settings.prefix.length).trim().split(/ +/g);
     *      const command = args.shift().toLowerCase();
     *
     *      // !play Despacito
     *      // will play "Despacito" in the member voice channel
     *
     *      if(command === 'play'){
     *          const result = await client.player.play(message.member.voice.channel, args.join(" "));
     *          if(result.type === 'playlist'){
     *              message.channel.send(`${result.tracks.length} songs added to the queue ${emotes.music}\nCurrently playing **${result.tracks[0].name}**!`);
     *          } else {
     *              message.channel.send(`Currently playing ${result.name} ${emotes.music}`);
     *          }
     *      }
     *
     * });
     */
    play (voiceChannel, track, user) {
        this.queues = this.queues.filter((g) => g.guildID !== voiceChannel.id)
        return new Promise(async (resolve, reject) => {
            if (!voiceChannel || typeof voiceChannel !== 'object') {
                return reject(new Error(`voiceChannel must be type of VoiceChannel. value=${voiceChannel}`))
            }
            const connection = voiceChannel.client.voice.connections.find((c) => c.channel.id === voiceChannel.id) || await voiceChannel.join()
            // Create a new guild with data
            const queue = new Queue(voiceChannel.guild.id)
            queue.voiceConnection = connection
            queue.filters = {}
            Object.keys(filters).forEach((f) => {
                queue.filters[f] = false
            })
            let result = null
            if (typeof track === 'object') {
                track.requestedBy = user
                result = track
                // Add the track to the queue
                queue.tracks.push(track)
            } else if (typeof track === 'string') {
                const results = await this.searchTracks(track).catch(() => {
                    return reject(new Error('Not found'))
                })
                if (!results) return
                if (results.length > 1) {
                    result = {
                        type: 'playlist',
                        tracks: results
                    }
                } else if (results[0]) {
                    result = results[0]
                } else {
                    return reject(new Error('Not found'))
                }
                results.forEach((i) => {
                    i.requestedBy = user
                    queue.tracks.push(i)
                })
            }
            // Add the queue to the list
            this.queues.push(queue)
            // Play the track
            this._playTrack(queue.guildID, true)
            // Resolve the track
            resolve(result)
        })
    }

    /**
     * Pause the current track
     * @param {Discord.Snowflake} guildID The ID of the guild where the current track should be paused
     * @returns {Promise<Track>} The paused track
     *
     * @example
     * client.on('message', async (message) => {
     *
     *      const args = message.content.slice(settings.prefix.length).trim().split(/ +/g);
     *      const command = args.shift().toLowerCase();
     *
     *      if(command === 'pause'){
     *          let track = await client.player.pause(message.guild.id);
     *          message.channel.send(`${track.name} paused!`);
     *      }
     *
     * });
     */
    pause (guildID) {
        return new Promise((resolve, reject) => {
            // Gets guild queue
            const queue = this.queues.find((g) => g.guildID === guildID)
            if (!queue) return reject(new Error('Not playing'))
            // Pauses the dispatcher
            queue.voiceConnection.dispatcher.pause()
            queue.paused = true
            // Resolves the guild queue
            resolve(queue.playing)
        })
    }

    /**
     * Resume the current track
     * @param {Discord.Snowflake} guildID The ID of the guild where the current track should be resumed
     * @returns {Promise<Track>} The resumed track
     *
     * @example
     * client.on('message', async (message) => {
     *
     *      const args = message.content.slice(settings.prefix.length).trim().split(/ +/g);
     *      const command = args.shift().toLowerCase();
     *
     *      if(command === 'resume'){
     *          let track = await client.player.resume(message.guild.id);
     *          message.channel.send(`${track.name} resumed!`);
     *      }
     *
     * });
     */
    resume (guildID) {
        return new Promise((resolve, reject) => {
            // Get guild queue
            const queue = this.queues.find((g) => g.guildID === guildID)
            if (!queue) return reject(new Error('Not playing'))
            // Pause the dispatcher
            queue.voiceConnection.dispatcher.resume()
            queue.paused = false
            // Resolve the guild queue
            resolve(queue.playing)
        })
    }

    /**
     * Stops playing music.
     * @param {Discord.Snowflake} guildID The ID of the guild where the music should be stopped
     * @returns {Promise<void>}
     *
     * @example
     * client.on('message', (message) => {
     *
     *      const args = message.content.slice(settings.prefix.length).trim().split(/ +/g);
     *      const command = args.shift().toLowerCase();
     *
     *      if(command === 'stop'){
     *          client.player.stop(message.guild.id);
     *          message.channel.send('Music stopped!');
     *      }
     *
     * });
     */
    stop (guildID) {
        return new Promise((resolve, reject) => {
            // Get guild queue
            const queue = this.queues.find((g) => g.guildID === guildID)
            if (!queue) return reject(new Error('Not playing'))
            // Stop the dispatcher
            queue.stopped = true
            queue.tracks = []
            queue.voiceConnection.dispatcher.end()
            // Resolve
            resolve()
        })
    }

    /**
     * Update the volume
     * @param {Discord.Snowflake} guildID The ID of the guild where the music should be modified
     * @param {number} percent The new volume (0-100)
     * @returns {Promise<void>}
     *
     * @example
     * client.on('message', (message) => {
     *
     *      const args = message.content.slice(settings.prefix.length).trim().split(/ +/g);
     *      const command = args.shift().toLowerCase();
     *
     *      if(command === 'setvolume'){
     *          client.player.setVolume(message.guild.id, parseInt(args[0]));
     *          message.channel.send(`Volume set to ${args[0]} !`);
     *      }
     *
     * });
     */
    setVolume (guildID, percent) {
        return new Promise((resolve, reject) => {
            // Get guild queue
            const queue = this.queues.find((g) => g.guildID === guildID)
            if (!queue) return reject(new Error('Not playing'))
            // Updates volume
            queue.volume = percent
            queue.voiceConnection.dispatcher.setVolumeLogarithmic(queue.calculatedVolume / 200)
            // Resolves guild queue
            resolve()
        })
    }

    /**
     * Get a guild queue
     * @param {Discord.Snowflake} guildID
     * @returns {?Queue}
     *
     * @example
     * client.on('message', (message) => {
     *
     *      const args = message.content.slice(settings.prefix.length).trim().split(/ +/g);
     *      const command = args.shift().toLowerCase();
     *
     *      if(command === 'queue'){
     *          let queue = await client.player.getQueue(message.guild.id);
     *          message.channel.send('Server queue:\n'+(queue.tracks.map((track, i) => {
     *              return `${i === 0 ? 'Current' : `#${i+1}`} - ${track.name} | ${track.author}`;
     *          }).join('\n')));
     *      }
     *
     *      // Output:
     *
     *      // Server queue:
     *      // Current - Despacito | Luis Fonsi
     *      // #2 - Memories | Maroon 5
     *      // #3 - Dance Monkey | Tones And I
     *      // #4 - Circles | Post Malone
     * });
     */
    getQueue (guildID) {
        // Gets guild queue
        const queue = this.queues.find((g) => g.guildID === guildID)
        return queue
    }

    /**
     * Add a track to the guild queue
     * @param {Discord.Snowflake} guildID The ID of the guild where the track should be added
     * @param {Track|string} trackName The name of the track to add to the queue
     * @param {Discord.User?} user The user who requested the track
     * @returns {any} The content added to the queue
     *
     * @example
     * client.on('message', async (message) => {
     *
     *      const args = message.content.slice(settings.prefix.length).trim().split(/ +/g);
     *      const command = args.shift().toLowerCase();
     *
     *      if(command === 'play'){
     *          let trackPlaying = client.player.isPlaying(message.guild.id);
     *          // If there's already a track being played
     *          if(trackPlaying){
     *              const result = await client.player.addToQueue(message.guild.id, args.join(" "));
     *              if(result.type === 'playlist'){
     *                  message.channel.send(`${result.tracks.length} songs added to the queue ${emotes.music}`);
     *              } else {
     *                  message.channel.send(`${result.name} added to the queue ${emotes.music}`);
     *              }
     *          } else {
     *              // Else, play the track
     *              const result = await client.player.addToQueue(message.member.voice.channel, args[0]);
     *              if(result.type === 'playlist'){
     *                  message.channel.send(`${result.tracks.length} songs added to the queue ${emotes.music}\nCurrently playing **${result.tracks[0].name}**!`);
     *              } else {
     *                  message.channel.send(`Currently playing ${result.name} ${emotes.music}`);
     *              }
     *          }
     *      }
     *
     * });
     */
    addToQueue (guildID, track, user) {
        return new Promise(async (resolve, reject) => {
            // Get guild queue
            const queue = this.queues.find((g) => g.guildID === guildID)
            if (!queue) return reject(new Error('Not playing'))
            // Search the track
            let result = null
            if (typeof track === 'object') {
                track.requestedBy = user
                result = track
                // Add the track to the queue
                queue.tracks.push(track)
            } else if (typeof track === 'string') {
                const results = await this.searchTracks(track).catch(() => {
                    return reject(new Error('Not found'))
                })
                if (!results) return
                if (results.length > 1) {
                    result = {
                        type: 'playlist',
                        tracks: results
                    }
                } else if (results[0]) {
                    result = results[0]
                } else {
                    return reject(new Error('Not found'))
                }
                results.forEach((i) => {
                    i.requestedBy = user
                    queue.tracks.push(i)
                })
            }
            // Resolve the result
            resolve(result)
        })
    }

    /**
     * Clear the guild queue, except the current track
     * @param {Discord.Snowflake} guildID The ID of the guild where the queue should be cleared
     * @returns {Promise<Queue>} The updated queue
     *
     * @example
     * client.on('message', (message) => {
     *
     *      const args = message.content.slice(settings.prefix.length).trim().split(/ +/g);
     *      const command = args.shift().toLowerCase();
     *
     *      if(command === 'clear-queue'){
     *          client.player.clearQueue(message.guild.id);
     *          message.channel.send('Queue cleared!');
     *      }
     *
     * });
     */
    clearQueue (guildID) {
        return new Promise((resolve, reject) => {
            // Get guild queue
            const queue = this.queues.find((g) => g.guildID === guildID)
            if (!queue) return reject(new Error('Not playing'))
            // Clear queue
            const currentlyPlaying = queue.tracks.shift()
            queue.tracks = [currentlyPlaying]
            // Resolve guild queue
            resolve(queue)
        })
    }

    /**
     * Skip a track
     * @param {Discord.Snowflake} guildID The ID of the guild where the track should be skipped
     * @returns {Promise<Track>}
     *
     * @example
     * client.on('message', async (message) => {
     *
     *      const args = message.content.slice(settings.prefix.length).trim().split(/ +/g);
     *      const command = args.shift().toLowerCase();
     *
     *      if(command === 'skip'){
     *          let track = await client.player.skip(message.guild.id);
     *          message.channel.send(`${track.name} skipped!`);
     *      }
     *
     * });
     */
    skip (guildID) {
        return new Promise((resolve, reject) => {
            // Get guild queue
            const queue = this.queues.find((g) => g.guildID === guildID)
            if (!queue) return reject(new Error('Not playing'))
            const currentTrack = queue.playing
            // End the dispatcher
            queue.voiceConnection.dispatcher.end()
            queue.lastSkipped = true
            // Resolve the current track
            resolve(currentTrack)
        })
    }

    /**
     * Get the currently playing track
     * @param {Discord.Snowflake} guildID
     * @returns {Promise<Track>} The track which is currently played
     *
     * @example
     * client.on('message', async (message) => {
     *
     *      const args = message.content.slice(settings.prefix.length).trim().split(/ +/g);
     *      const command = args.shift().toLowerCase();
     *
     *      if(command === 'now-playing'){
     *          let track = await client.player.nowPlaying(message.guild.id);
     *          message.channel.send(`Currently playing ${track.name}...`);
     *      }
     *
     * });
     */
    nowPlaying (guildID) {
        return new Promise((resolve, reject) => {
            // Get guild queue
            const queue = this.queues.find((g) => g.guildID === guildID)
            if (!queue) return reject(new Error('Not playing'))
            const currentTrack = queue.playing
            // Resolve the current track
            resolve(currentTrack)
        })
    }

    /**
     * Enable or disable the repeat mode
     * @param {Discord.Snowflake} guildID
     * @param {Boolean} enabled Whether the repeat mode should be enabled
     * @returns {Promise<Void>}
     *
     * @example
     * client.on('message', async (message) => {
     *
     *     const args = message.content.slice(settings.prefix.length).trim().split(/ +/g);
     *     const command = args.shift().toLowerCase();
     *
     *     if(command === 'repeat-mode'){
     *         const repeatModeEnabled = client.player.getQueue(message.guild.id).repeatMode;
     *         if(repeatModeEnabled){
     *              // if the repeat mode is currently enabled, disable it
     *              client.player.setRepeatMode(message.guild.id, false);
     *              message.channel.send("Repeat mode disabled! The current song will no longer be played again and again...");
     *         } else {
     *              // if the repeat mode is currently disabled, enable it
     *              client.player.setRepeatMode(message.guild.id, true);
     *              message.channel.send("Repeat mode enabled! The current song will be played again and again until you run the command again!");
     *         }
     *     }
     *
     * });
     */
    setRepeatMode (guildID, enabled) {
        return new Promise((resolve, reject) => {
            // Get guild queue
            const queue = this.queues.find((g) => g.guildID === guildID)
            if (!queue) return reject(new Error('Not playing'))
            // Enable/Disable repeat mode
            queue.repeatMode = enabled
            // Resolve
            resolve()
        })
    }

    /**
     * Shuffle the guild queue (except the first track)
     * @param {Discord.Snowflake} guildID The ID of the guild where the queue should be shuffled
     * @returns {Promise<Queue>} The updated queue
     *
     * @example
     * client.on('message', async (message) => {
     *
     *     const args = message.content.slice(settings.prefix.length).trim().split(/ +/g);
     *     const command = args.shift().toLowerCase();
     *
     *     if(command === 'shuffle'){
     *         // Shuffle the server queue
     *         client.player.shuffle(message.guild.id).then(() => {
     *              message.channel.send('Queue shuffled!');
     *         });
     *      }
     *
     * });
     */
    shuffle (guildID) {
        return new Promise((resolve, reject) => {
            // Get guild queue
            const queue = this.queues.find((g) => g.guildID === guildID)
            if (!queue) return reject(new Error('Not playing'))
            // Shuffle the queue (except the first track)
            const currentTrack = queue.tracks.shift()
            queue.tracks = queue.tracks.sort(() => Math.random() - 0.5)
            queue.tracks.unshift(currentTrack)
            // Resolve
            resolve(queue)
        })
    }

    /**
     * Remove a track from the queue
     * @param {Discord.Snowflake} guildID The ID of the guild where the track should be removed
     * @param {number|Track} track The index of the track to remove or the track to remove object
     * @returns {Promise<Track|null>}
     *
     * @example
     * client.on('message', async (message) => {
     *
     *     const args = message.content.slice(settings.prefix.length).trim().split(/ +/g);
     *     const command = args.shift().toLowerCase();
     *
     *     if(command === 'remove'){
     *         // Removes a track from the queue
     *         client.player.remove(message.guild.id, args[0]).then(() => {
     *              message.channel.send('Removed track!');
     *         });
     *      }
     *
     * });
     */
    remove (guildID, track) {
        return new Promise((resolve, reject) => {
            // Gets guild queue
            const queue = this.queues.find((g) => g.guildID === guildID)
            if (!queue) return reject(new Error('Not playing'))
            // Remove the track from the queue
            let trackFound = null
            if (typeof track === 'number') {
                trackFound = queue.tracks[track]
                if (trackFound) {
                    queue.tracks = queue.tracks.filter((t) => t !== trackFound)
                }
            } else {
                trackFound = queue.tracks.find((s) => s === track)
                if (trackFound) {
                    queue.tracks = queue.tracks.filter((s) => s !== trackFound)
                }
            }
            // Resolve
            resolve(trackFound)
        })
    }

    /**
     * Creates progress bar of the current song
     * @param {Discord.Snowflake} guildID
     * @returns {String}
     *
     * @example
     * client.on('message', async (message) => {
     *
     *     const args = message.content.slice(settings.prefix.length).trim().split(/ +/g);
     *     const command = args.shift().toLowerCase();
     *
     *     if(command === 'now-playing'){
     *         // Shuffle the server queue
     *         client.player.nowPlaying(message.guild.id).then((song) => {
     *              message.channel.send('Currently playing ' + song.name + '\n\n'+ client.player.createProgressBar(message.guild.id));
     *         });
     *      }
     *
     * });
     */
    createProgressBar (guildID) {
        // Gets guild queue
        const queue = this.queues.find((g) => g.guildID === guildID)
        if (!queue) return
        // Stream time of the dispatcher
        const currentStreamTime = queue.voiceConnection.dispatcher.streamTime
        // Total stream time
        const totalTime = queue.playing.durationMS
        // Stream progress
        const index = Math.round((currentStreamTime / totalTime) * 15)
        // conditions
        if ((index >= 1) && (index <= 15)) {
            const bar = '▬▬▬▬▬▬▬▬▬▬▬▬▬▬'.split('')
            bar.splice(index, 0, '🔘')
            return bar.join('')
        } else {
            return '🔘▬▬▬▬▬▬▬▬▬▬▬▬▬▬'
        }
    }

    /**
     * Handle the voice state update event
     * @ignore
     * @private
     * @param {Discord.VoiceState} oldState
     * @param {Discord.VoiceState} newState
     */
    _handleVoiceStateUpdate (oldState, newState) {
        if (!this.options.leaveOnEmpty) return
        // If the member leaves a voice channel
        if (!oldState.channelID || newState.channelID) return
        // Search for a queue for this channel
        const queue = this.queues.find((g) => g.voiceConnection.channel.id === oldState.channelID)
        if (queue) {
            // If the channel is not empty
            if (queue.voiceConnection.channel.members.size > 1) return
            // Disconnect from the voice channel
            queue.voiceConnection.channel.leave()
            // Delete the queue
            this.queues = this.queues.filter((g) => g.guildID !== queue.guildID)
            // Emit end event
            queue.emit('channelEmpty')
        }
    }

    /**
     * Play a stream in a channel
     * @ignore
     * @private
     * @param {Queue} queue The queue to play
     * @param {Boolean} updateFilter Whether this method is called to update some ffmpeg filters
     * @returns {Promise<void>}
     */
    _playYTDLStream (queue, updateFilter) {
        return new Promise((resolve) => {
            const currentStreamTime = updateFilter ? queue.voiceConnection.dispatcher.streamTime / 1000 : undefined
            const encoderArgsFilters = []
            Object.keys(queue.filters).forEach((filterName) => {
                if (queue.filters[filterName]) {
                    encoderArgsFilters.push(filters[filterName])
                }
            })
            let encoderArgs
            if (encoderArgsFilters.length < 1) {
                encoderArgs = []
            } else {
                encoderArgs = ['-af', encoderArgsFilters.join(',')]
            }
            const newStream = ytdl(queue.playing.url, {
                filter: 'audioonly',
                opusEncoded: true,
                encoderArgs,
                seek: currentStreamTime
            })
            setTimeout(() => {
                if (queue.stream) queue.stream.destroy()
                queue.stream = newStream
                queue.voiceConnection.play(newStream, {
                    type: 'opus',
                    bitrate: 'auto'
                })
                if (currentStreamTime) {
                    queue.playing.streamTime += currentStreamTime
                }
                queue.voiceConnection.dispatcher.setVolumeLogarithmic(queue.calculatedVolume / 200)
                // When the track starts
                queue.voiceConnection.dispatcher.on('start', () => {
                    resolve()
                })
                // When the track ends
                queue.voiceConnection.dispatcher.on('finish', () => {
                    // reset streamTime
                    if (queue.repeatMode) queue.playing.streamTime = 0
                    // Play the next track
                    return this._playTrack(queue.guildID, false)
                })
            }, 1000)
        })
    }

    /**
     * Start playing a track in a guild
     * @ignore
     * @private
     * @param {Discord.Snowflake} guildID
     * @param {Boolean} firstPlay Whether the function was called from the play() one
     */
    async _playTrack (guildID, firstPlay) {
        // Get guild queue
        const queue = this.queues.find((g) => g.guildID === guildID)
        // If there isn't any music in the queue
        if (queue.tracks.length < 1 && !firstPlay && !queue.repeatMode) {
            // Leave the voice channel
            if (this.options.leaveOnEnd && !queue.stopped) queue.voiceConnection.channel.leave()
            // Remove the guild from the guilds list
            this.queues = this.queues.filter((g) => g.guildID !== guildID)
            // Emit stop event
            if (queue.stopped) {
                if (this.options.leaveOnStop) queue.voiceConnection.channel.leave()
                return queue.emit('stop')
            }
            // Emit end event
            return queue.emit('end')
        }
        const wasPlaying = queue.playing
        const nowPlaying = queue.playing = queue.repeatMode ? wasPlaying : queue.tracks.shift()
        // Reset lastSkipped state
        queue.lastSkipped = false
        this._playYTDLStream(queue, false).then(() => {
            // Emit trackChanged event
            if (!firstPlay) {
                queue.emit('trackChanged', wasPlaying, nowPlaying, queue.lastSkipped, queue.repeatMode)
            }
        })
    }
};

module.exports = Player
=======
const ytdl = require('discord-ytdl-core')
const Discord = require('discord.js')
const ytsr = require('ytsr')
const ytpl = require('ytpl')

const Queue = require('./Queue')
const Track = require('./Track')

/**
 * @typedef Filters
 * @property {boolean} [bassboost=false] Whether the bassboost filter is enabled.
 * @property {boolean} [8D=false] Whether the 8D filter is enabled.
 * @property {boolean} [vaporwave=false] Whether the vaporwave filter is enabled.
 * @property {boolean} [nightcore=false] Whether the nightcore filter is enabled.
 * @property {boolean} [phaser=false] Whether the phaser filter is enabled.
 * @property {boolean} [tremolo=false] Whether the tremolo filter is enabled.
 * @property {boolean} [vibrato=false] Whether the vibrato filter is enabled.
 * @property {boolean} [reverse=false] Whether the reverse filter is enabled.
 * @property {boolean} [treble=false] Whether the treble filter is enabled.
 * @property {boolean} [normalizer=false] Whether the normalizer filter is enabled.
 * @property {boolean} [surrounding=false] Whether the surrounding filter is enabled.
 * @property {boolean} [pulsator=false] Whether the pulsator filter is enabled.
 * @property {boolean} [subboost=false] Whether the subboost filter is enabled.
 */

const filters = {
    bassboost: 'bass=g=20,dynaudnorm=f=200',
    '8D': 'apulsator=hz=0.128',
    vaporwave: 'asetrate=44100*0.8,aresample=44100,atempo=1.1',
    nightcore: 'asetrate=44100*1.25',
    phaser: 'aphaser=in_gain=0.4',
    tremolo: 'tremolo',
    vibrato: 'vibrato=f=6.5',
    reverse: 'areverse',
    treble: 'treble=g=5',
    normalizer: 'dynaudnorm=f=150',
    surrounding: 'surround',
    pulsator: 'apulsator=hz=1',
    subboost: 'asubboost'
}

/**
 * @typedef PlayerOptions
 * @property {boolean} [leaveOnEnd=true] Whether the bot should leave the current voice channel when the queue ends.
 * @property {boolean} [leaveOnStop=true] Whether the bot should leave the current voice channel when the stop() function is used.
 * @property {boolean} [leaveOnEmpty=true] Whether the bot should leave the voice channel if there is no more member in it.
 */

/**
 * Default options for the player
 * @ignore
 * @type {PlayerOptions}
 */
const defaultPlayerOptions = {
    leaveOnEnd: true,
    leaveOnStop: true,
    leaveOnEmpty: true
}

class Player {
    /**
     * @param {Discord.Client} client Discord.js client
     * @param {PlayerOptions} options Player options
     */
    constructor (client, options = {}) {
        if (!client) throw new SyntaxError('Invalid Discord client')

        /**
         * Discord.js client instance
         * @type {Discord.Client}
         */
        this.client = client
        /**
         * Player queues
         * @type {Queue[]}
         */
        this.queues = []
        /**
         * Player options
         * @type {PlayerOptions}
         */
        this.options = defaultPlayerOptions
        for (const prop in options) {
            this.options[prop] = options[prop]
        }

        // Listener to check if the channel is empty
        client.on('voiceStateUpdate', (oldState, newState) => this._handleVoiceStateUpdate(oldState, newState))
    }

    /**
     * Set the filters enabled for the guild. [Full list of the filters](https://discord-player.js.org/global.html#Filters)
     * @param {Discord.Snowflake} guildID
     * @param {Filters} newFilters
     *
     * @example
     * client.on('message', async (message) => {
     *
     *      const args = message.content.slice(settings.prefix.length).trim().split(/ +/g);
     *      const command = args.shift().toLowerCase();
     *
     *      if(command === 'bassboost'){
     *          const bassboostEnabled = client.player.getQueue(message.guild.id);
     *          if(!bassboostEnabled){
     *              client.player.updateFilters(message.guild.id, {
     *                  bassboost: true
     *              });
     *              message.channel.send("Bassboost effect has been enabled!");
     *          } else {
     *              client.player.updateFilters(message.guild.id, {
     *                  bassboost: false
     *              });
     *              message.channel.send("Bassboost effect has been disabled!");
     *          }
     *      }
     *
     * });
     */
    setFilters (guildID, newFilters) {
        return new Promise((resolve, reject) => {
            // Gets guild queue
            const queue = this.queues.find((g) => g.guildID === guildID)
            if (!queue) return reject(new Error('Not playing'))
            Object.keys(newFilters).forEach((filterName) => {
                queue.filters[filterName] = newFilters[filterName]
            })
            this._playYTDLStream(queue, true, false)
        })
    }

    /**
     * Searchs tracks on YouTube
     * @param {string} query The query
     * @returns {Promise<Track[]>}
     *
     * @example
     * client.on('message', async (message) => {
     *
     *      const args = message.content.slice(settings.prefix.length).trim().split(/ +/g);
     *      const command = args.shift().toLowerCase();
     *
     *      if(command === 'play'){
     *          // Search for tracks
     *          let tracks = await client.player.searchTracks(args[0]);
     *          // Sends an embed with the 10 first songs
     *          if(tracks.length > 10) tracks = tracks.substr(0, 10);
     *          const embed = new Discord.MessageEmbed()
     *          .setDescription(tracks.map((t, i) => `**${i+1} -** ${t.name}`).join("\n"))
     *          .setFooter("Send the number of the track you want to play!");
     *          message.channel.send(embed);
     *          // Wait for user answer
     *          await message.channel.awaitMessages((m) => m.content > 0 && m.content < 10, { max: 1, time: 20000, errors: ["time"] }).then(async (answers) => {
     *              let index = parseInt(answers.first().content, 10);
     *              track = track[index-1];
     *              // Then play the song
     *              client.player.play(message.member.voice.channel, track);
     *          });
     *      }
     *
     * });
     */
    searchTracks (query) {
        return new Promise(async (resolve, reject) => {
            if (ytpl.validateURL(query)) {
                const playlistID = await ytpl.getPlaylistID(query).catch(() => {})
                if (playlistID) {
                    const playlist = await ytpl(playlistID).catch(() => {})
                    if (playlist) {
                        return resolve(playlist.items.map((i) => new Track({
                            title: i.title,
                            duration: i.duration,
                            thumbnail: i.thumbnail,
                            author: i.author,
                            link: i.url
                        }, null, null)))
                    }
                }
            }
            // eslint-disable-next-line no-useless-escape
            const matchURL = query.match(/(?:youtube\.com\/(?:[^\/]+\/.+\/|(?:v|e(?:mbed)?)\/|.*[?&]v=)|youtu\.be\/)([^"&?\/\s]{11})/)
            if (matchURL) {
                query = matchURL[1]
            }
            ytsr(query, (err, results) => {
                if (results.items.length < 1) return resolve([])
                if (err) return resolve([])
                const resultsVideo = results.items.filter((i) => i.type === 'video')
                resolve([new Track(resultsVideo[0], null, null)])
            })
        })
    }

    /**
     * Whether a guild is currently playing something
     * @param {Discord.Snowflake} guildID The guild ID to check
     * @returns {boolean} Whether the guild is currently playing tracks
     */
    isPlaying (guildID) {
        return this.queues.some((g) => g.guildID === guildID)
    }

    /**
     * Play a track in a voice channel
     * @param {Discord.VoiceChannel} voiceChannel The voice channel in which the track will be played
     * @param {Track|string} track The name of the track to play
     * @param {Discord.User?} user The user who requested the track
     * @returns {any} The played content
     *
     * @example
     * client.on('message', async (message) => {
     *
     *      const args = message.content.slice(settings.prefix.length).trim().split(/ +/g);
     *      const command = args.shift().toLowerCase();
     *
     *      // !play Despacito
     *      // will play "Despacito" in the member voice channel
     *
     *      if(command === 'play'){
     *          const result = await client.player.play(message.member.voice.channel, args.join(" "));
     *          if(result.type === 'playlist'){
     *              message.channel.send(`${result.tracks.length} songs added to the queue ${emotes.music}\nCurrently playing **${result.tracks[0].name}**!`);
     *          } else {
     *              message.channel.send(`Currently playing ${result.name} ${emotes.music}`);
     *          }
     *      }
     *
     * });
     */
    play (voiceChannel, track, user) {
        this.queues = this.queues.filter((g) => g.guildID !== voiceChannel.id)
        return new Promise(async (resolve, reject) => {
            if (!voiceChannel || typeof voiceChannel !== 'object') {
                return reject(new Error(`voiceChannel must be type of VoiceChannel. value=${voiceChannel}`))
            }
            const connection = voiceChannel.client.voice.connections.find((c) => c.channel.id === voiceChannel.id) || await voiceChannel.join()
            // Create a new guild with data
            const queue = new Queue(voiceChannel.guild.id)
            queue.voiceConnection = connection
            queue.filters = {}
            Object.keys(filters).forEach((f) => {
                queue.filters[f] = false
            })
            let result = null
            if (typeof track === 'object') {
                track.requestedBy = user
                result = track
                // Add the track to the queue
                queue.tracks.push(track)
            } else if (typeof track === 'string') {
                const results = await this.searchTracks(track).catch(() => {
                    return reject(new Error('Not found'))
                })
                if (!results) return
                if (results.length > 1) {
                    result = {
                        type: 'playlist',
                        tracks: results
                    }
                } else if (results[0]) {
                    result = results[0]
                } else {
                    return reject(new Error('Not found'))
                }
                results.forEach((i) => {
                    i.requestedBy = user
                    queue.tracks.push(i)
                })
            }
            // Add the queue to the list
            this.queues.push(queue)
            // Play the track
            this._playTrack(queue.guildID, true)
            // Resolve the track
            resolve(result)
        })
    }

    /**
     * Pause the current track
     * @param {Discord.Snowflake} guildID The ID of the guild where the current track should be paused
     * @returns {Promise<Track>} The paused track
     *
     * @example
     * client.on('message', async (message) => {
     *
     *      const args = message.content.slice(settings.prefix.length).trim().split(/ +/g);
     *      const command = args.shift().toLowerCase();
     *
     *      if(command === 'pause'){
     *          let track = await client.player.pause(message.guild.id);
     *          message.channel.send(`${track.name} paused!`);
     *      }
     *
     * });
     */
    pause (guildID) {
        return new Promise((resolve, reject) => {
            // Gets guild queue
            const queue = this.queues.find((g) => g.guildID === guildID)
            if (!queue) return reject(new Error('Not playing'))
            // Pauses the dispatcher
            queue.voiceConnection.dispatcher.pause()
            queue.paused = true
            // Resolves the guild queue
            resolve(queue.playing)
        })
    }

    /**
     * Resume the current track
     * @param {Discord.Snowflake} guildID The ID of the guild where the current track should be resumed
     * @returns {Promise<Track>} The resumed track
     *
     * @example
     * client.on('message', async (message) => {
     *
     *      const args = message.content.slice(settings.prefix.length).trim().split(/ +/g);
     *      const command = args.shift().toLowerCase();
     *
     *      if(command === 'resume'){
     *          let track = await client.player.resume(message.guild.id);
     *          message.channel.send(`${track.name} resumed!`);
     *      }
     *
     * });
     */
    resume (guildID) {
        return new Promise((resolve, reject) => {
            // Get guild queue
            const queue = this.queues.find((g) => g.guildID === guildID)
            if (!queue) return reject(new Error('Not playing'))
            // Pause the dispatcher
            queue.voiceConnection.dispatcher.resume()
            queue.paused = false
            // Resolve the guild queue
            resolve(queue.playing)
        })
    }

    /**
     * Stops playing music.
     * @param {Discord.Snowflake} guildID The ID of the guild where the music should be stopped
     * @returns {Promise<void>}
     *
     * @example
     * client.on('message', (message) => {
     *
     *      const args = message.content.slice(settings.prefix.length).trim().split(/ +/g);
     *      const command = args.shift().toLowerCase();
     *
     *      if(command === 'stop'){
     *          client.player.stop(message.guild.id);
     *          message.channel.send('Music stopped!');
     *      }
     *
     * });
     */
    stop (guildID) {
        return new Promise((resolve, reject) => {
            // Get guild queue
            const queue = this.queues.find((g) => g.guildID === guildID)
            if (!queue) return reject(new Error('Not playing'))
            // Stop the dispatcher
            queue.stopped = true
            queue.tracks = []
            queue.voiceConnection.dispatcher.end()
            // Resolve
            resolve()
        })
    }

    /**
     * Update the volume
     * @param {Discord.Snowflake} guildID The ID of the guild where the music should be modified
     * @param {number} percent The new volume (0-100)
     * @returns {Promise<void>}
     *
     * @example
     * client.on('message', (message) => {
     *
     *      const args = message.content.slice(settings.prefix.length).trim().split(/ +/g);
     *      const command = args.shift().toLowerCase();
     *
     *      if(command === 'setvolume'){
     *          client.player.setVolume(message.guild.id, parseInt(args[0]));
     *          message.channel.send(`Volume set to ${args[0]} !`);
     *      }
     *
     * });
     */
    setVolume (guildID, percent) {
        return new Promise((resolve, reject) => {
            // Get guild queue
            const queue = this.queues.find((g) => g.guildID === guildID)
            if (!queue) return reject(new Error('Not playing'))
            // Updates volume
            queue.volume = percent
            queue.voiceConnection.dispatcher.setVolumeLogarithmic(queue.calculatedVolume / 200)
            // Resolves guild queue
            resolve()
        })
    }

    /**
     * Get a guild queue
     * @param {Discord.Snowflake} guildID
     * @returns {?Queue}
     *
     * @example
     * client.on('message', (message) => {
     *
     *      const args = message.content.slice(settings.prefix.length).trim().split(/ +/g);
     *      const command = args.shift().toLowerCase();
     *
     *      if(command === 'queue'){
     *          let queue = await client.player.getQueue(message.guild.id);
     *          message.channel.send('Server queue:\n'+(queue.tracks.map((track, i) => {
     *              return `${i === 0 ? 'Current' : `#${i+1}`} - ${track.name} | ${track.author}`;
     *          }).join('\n')));
     *      }
     *
     *      // Output:
     *
     *      // Server queue:
     *      // Current - Despacito | Luis Fonsi
     *      // #2 - Memories | Maroon 5
     *      // #3 - Dance Monkey | Tones And I
     *      // #4 - Circles | Post Malone
     * });
     */
    getQueue (guildID) {
        // Gets guild queue
        const queue = this.queues.find((g) => g.guildID === guildID)
        return queue
    }

    /**
     * Add a track to the guild queue
     * @param {Discord.Snowflake} guildID The ID of the guild where the track should be added
     * @param {Track|string} trackName The name of the track to add to the queue
     * @param {Discord.User?} user The user who requested the track
     * @returns {any} The content added to the queue
     *
     * @example
     * client.on('message', async (message) => {
     *
     *      const args = message.content.slice(settings.prefix.length).trim().split(/ +/g);
     *      const command = args.shift().toLowerCase();
     *
     *      if(command === 'play'){
     *          let trackPlaying = client.player.isPlaying(message.guild.id);
     *          // If there's already a track being played
     *          if(trackPlaying){
     *              const result = await client.player.addToQueue(message.guild.id, args.join(" "));
     *              if(result.type === 'playlist'){
     *                  message.channel.send(`${result.tracks.length} songs added to the queue ${emotes.music}`);
     *              } else {
     *                  message.channel.send(`${result.name} added to the queue ${emotes.music}`);
     *              }
     *          } else {
     *              // Else, play the track
     *              const result = await client.player.addToQueue(message.member.voice.channel, args[0]);
     *              if(result.type === 'playlist'){
     *                  message.channel.send(`${result.tracks.length} songs added to the queue ${emotes.music}\nCurrently playing **${result.tracks[0].name}**!`);
     *              } else {
     *                  message.channel.send(`Currently playing ${result.name} ${emotes.music}`);
     *              }
     *          }
     *      }
     *
     * });
     */
    addToQueue (guildID, track, user) {
        return new Promise(async (resolve, reject) => {
            // Get guild queue
            const queue = this.queues.find((g) => g.guildID === guildID)
            if (!queue) return reject(new Error('Not playing'))
            // Search the track
            let result = null
            if (typeof track === 'object') {
                track.requestedBy = user
                result = track
                // Add the track to the queue
                queue.tracks.push(track)
            } else if (typeof track === 'string') {
                const results = await this.searchTracks(track).catch(() => {
                    return reject(new Error('Not found'))
                })
                if (!results) return
                if (results.length > 1) {
                    result = {
                        type: 'playlist',
                        tracks: results
                    }
                } else if (results[0]) {
                    result = results[0]
                } else {
                    return reject(new Error('Not found'))
                }
                results.forEach((i) => {
                    i.requestedBy = user
                    queue.tracks.push(i)
                })
            }
            // Resolve the result
            resolve(result)
        })
    }

    /**
     * Clear the guild queue, except the current track
     * @param {Discord.Snowflake} guildID The ID of the guild where the queue should be cleared
     * @returns {Promise<Queue>} The updated queue
     *
     * @example
     * client.on('message', (message) => {
     *
     *      const args = message.content.slice(settings.prefix.length).trim().split(/ +/g);
     *      const command = args.shift().toLowerCase();
     *
     *      if(command === 'clear-queue'){
     *          client.player.clearQueue(message.guild.id);
     *          message.channel.send('Queue cleared!');
     *      }
     *
     * });
     */
    clearQueue (guildID) {
        return new Promise((resolve, reject) => {
            // Get guild queue
            const queue = this.queues.find((g) => g.guildID === guildID)
            if (!queue) return reject(new Error('Not playing'))
            // Clear queue
            const currentlyPlaying = queue.tracks.shift()
            queue.tracks = [currentlyPlaying]
            // Resolve guild queue
            resolve(queue)
        })
    }

    /**
     * Skip a track
     * @param {Discord.Snowflake} guildID The ID of the guild where the track should be skipped
     * @returns {Promise<Track>}
     *
     * @example
     * client.on('message', async (message) => {
     *
     *      const args = message.content.slice(settings.prefix.length).trim().split(/ +/g);
     *      const command = args.shift().toLowerCase();
     *
     *      if(command === 'skip'){
     *          let track = await client.player.skip(message.guild.id);
     *          message.channel.send(`${track.name} skipped!`);
     *      }
     *
     * });
     */
    skip (guildID) {
        return new Promise((resolve, reject) => {
            // Get guild queue
            const queue = this.queues.find((g) => g.guildID === guildID)
            if (!queue) return reject(new Error('Not playing'))
            const currentTrack = queue.playing
            // End the dispatcher
            queue.voiceConnection.dispatcher.end()
            queue.lastSkipped = true
            // Resolve the current track
            resolve(currentTrack)
        })
    }

    /**
     * Get the currently playing track
     * @param {Discord.Snowflake} guildID
     * @returns {Promise<Track>} The track which is currently played
     *
     * @example
     * client.on('message', async (message) => {
     *
     *      const args = message.content.slice(settings.prefix.length).trim().split(/ +/g);
     *      const command = args.shift().toLowerCase();
     *
     *      if(command === 'now-playing'){
     *          let track = await client.player.nowPlaying(message.guild.id);
     *          message.channel.send(`Currently playing ${track.name}...`);
     *      }
     *
     * });
     */
    nowPlaying (guildID) {
        return new Promise((resolve, reject) => {
            // Get guild queue
            const queue = this.queues.find((g) => g.guildID === guildID)
            if (!queue) return reject(new Error('Not playing'))
            const currentTrack = queue.playing
            // Resolve the current track
            resolve(currentTrack)
        })
    }

    /**
     * Enable or disable the repeat mode
     * @param {Discord.Snowflake} guildID
     * @param {Boolean} enabled Whether the repeat mode should be enabled
     * @returns {Promise<Void>}
     *
     * @example
     * client.on('message', async (message) => {
     *
     *     const args = message.content.slice(settings.prefix.length).trim().split(/ +/g);
     *     const command = args.shift().toLowerCase();
     *
     *     if(command === 'repeat-mode'){
     *         const repeatModeEnabled = client.player.getQueue(message.guild.id).repeatMode;
     *         if(repeatModeEnabled){
     *              // if the repeat mode is currently enabled, disable it
     *              client.player.setRepeatMode(message.guild.id, false);
     *              message.channel.send("Repeat mode disabled! The current song will no longer be played again and again...");
     *         } else {
     *              // if the repeat mode is currently disabled, enable it
     *              client.player.setRepeatMode(message.guild.id, true);
     *              message.channel.send("Repeat mode enabled! The current song will be played again and again until you run the command again!");
     *         }
     *     }
     *
     * });
     */
    setRepeatMode (guildID, enabled) {
        return new Promise((resolve, reject) => {
            // Get guild queue
            const queue = this.queues.find((g) => g.guildID === guildID)
            if (!queue) return reject(new Error('Not playing'))
            // Enable/Disable repeat mode
            queue.repeatMode = enabled
            // Resolve
            resolve()
        })
    }

    /**
     * Shuffle the guild queue (except the first track)
     * @param {Discord.Snowflake} guildID The ID of the guild where the queue should be shuffled
     * @returns {Promise<Queue>} The updated queue
     *
     * @example
     * client.on('message', async (message) => {
     *
     *     const args = message.content.slice(settings.prefix.length).trim().split(/ +/g);
     *     const command = args.shift().toLowerCase();
     *
     *     if(command === 'shuffle'){
     *         // Shuffle the server queue
     *         client.player.shuffle(message.guild.id).then(() => {
     *              message.channel.send('Queue shuffled!');
     *         });
     *      }
     *
     * });
     */
    shuffle (guildID) {
        return new Promise((resolve, reject) => {
            // Get guild queue
            const queue = this.queues.find((g) => g.guildID === guildID)
            if (!queue) return reject(new Error('Not playing'))
            // Shuffle the queue (except the first track)
            const currentTrack = queue.tracks.shift()
            queue.tracks = queue.tracks.sort(() => Math.random() - 0.5)
            queue.tracks.unshift(currentTrack)
            // Resolve
            resolve(queue)
        })
    }

    /**
     * Remove a track from the queue
     * @param {Discord.Snowflake} guildID The ID of the guild where the track should be removed
     * @param {number|Track} track The index of the track to remove or the track to remove object
     * @returns {Promise<Track|null>}
     *
     * @example
     * client.on('message', async (message) => {
     *
     *     const args = message.content.slice(settings.prefix.length).trim().split(/ +/g);
     *     const command = args.shift().toLowerCase();
     *
     *     if(command === 'remove'){
     *         // Removes a track from the queue
     *         client.player.remove(message.guild.id, args[0]).then(() => {
     *              message.channel.send('Removed track!');
     *         });
     *      }
     *
     * });
     */
    remove (guildID, track) {
        return new Promise((resolve, reject) => {
            // Gets guild queue
            const queue = this.queues.find((g) => g.guildID === guildID)
            if (!queue) return reject(new Error('Not playing'))
            // Remove the track from the queue
            let trackFound = null
            if (typeof track === 'number') {
                trackFound = queue.tracks[track]
                if (trackFound) {
                    queue.tracks = queue.tracks.filter((t) => t !== trackFound)
                }
            } else {
                trackFound = queue.tracks.find((s) => s === track)
                if (trackFound) {
                    queue.tracks = queue.tracks.filter((s) => s !== trackFound)
                }
            }
            // Resolve
            resolve(trackFound)
        })
    }

    /**
     * Creates progress bar of the current song
     * @param {Discord.Snowflake} guildID
     * @returns {String}
     *
     * @example
     * client.on('message', async (message) => {
     *
     *     const args = message.content.slice(settings.prefix.length).trim().split(/ +/g);
     *     const command = args.shift().toLowerCase();
     *
     *     if(command === 'now-playing'){
     *         // Shuffle the server queue
     *         client.player.nowPlaying(message.guild.id).then((song) => {
     *              message.channel.send('Currently playing ' + song.name + '\n\n'+ client.player.createProgressBar(message.guild.id));
     *         });
     *      }
     *
     * });
     */
    createProgressBar (guildID) {
        // Gets guild queue
        const queue = this.queues.find((g) => g.guildID === guildID)
        if (!queue) return
        // Stream time of the dispatcher
        const currentStreamTime = queue.voiceConnection.dispatcher.streamTime
        // Total stream time
        const totalTime = queue.playing.durationMS
        // Stream progress
        const index = Math.round((currentStreamTime / totalTime) * 15)
        // conditions
        if ((index >= 1) && (index <= 15)) {
            const bar = '▬▬▬▬▬▬▬▬▬▬▬▬▬▬'.split('')
            bar.splice(index, 0, '🔘')
            return bar.join('')
        } else {
            return '🔘▬▬▬▬▬▬▬▬▬▬▬▬▬▬'
        }
    }

    /**
     * Handle the voice state update event
     * @ignore
     * @private
     * @param {Discord.VoiceState} oldState
     * @param {Discord.VoiceState} newState
     */
    _handleVoiceStateUpdate (oldState, newState) {
        if (!this.options.leaveOnEmpty) return
        // If the member leaves a voice channel
        if (!oldState.channelID || newState.channelID) return
        // Search for a queue for this channel
        const queue = this.queues.find((g) => g.voiceConnection.channel.id === oldState.channelID)
        if (queue) {
            // If the channel is not empty
            if (queue.voiceConnection.channel.members.size > 1) return
            // Disconnect from the voice channel
            queue.voiceConnection.channel.leave()
            // Delete the queue
            this.queues = this.queues.filter((g) => g.guildID !== queue.guildID)
            // Emit end event
            queue.emit('channelEmpty')
        }
    }

    /**
     * Play a stream in a channel
     * @ignore
     * @private
     * @param {Queue} queue The queue to play
     * @param {Boolean} updateFilter Whether this method is called to update some ffmpeg filters
     * @returns {Promise<void>}
     */
    _playYTDLStream (queue, updateFilter) {
        return new Promise((resolve) => {
            const currentStreamTime = updateFilter ? queue.voiceConnection.dispatcher.streamTime / 1000 : undefined
            const encoderArgsFilters = []
            Object.keys(queue.filters).forEach((filterName) => {
                if (queue.filters[filterName]) {
                    encoderArgsFilters.push(filters[filterName])
                }
            })
            let encoderArgs
            if (encoderArgsFilters.length < 1) {
                encoderArgs = []
            } else {
                encoderArgs = ['-af', encoderArgsFilters.join(',')]
            }
            const newStream = ytdl(queue.playing.url, {
                filter: 'audioonly',
                opusEncoded: true,
                encoderArgs,
                seek: currentStreamTime
            })
            setTimeout(() => {
                if (queue.stream) queue.stream.destroy()
                queue.stream = newStream
                queue.voiceConnection.play(newStream, {
                    type: 'opus'
                })
                if (currentStreamTime) {
                    queue.voiceConnection.dispatcher.streamTime += currentStreamTime
                }
                queue.voiceConnection.dispatcher.setVolumeLogarithmic(queue.calculatedVolume / 200)
                // When the track starts
                queue.voiceConnection.dispatcher.on('start', () => {
                    resolve()
                })
                // When the track ends
                queue.voiceConnection.dispatcher.on('finish', () => {
                    // Play the next track
                    return this._playTrack(queue.guildID, false)
                })
            }, 1000)
        })
    }

    /**
     * Start playing a track in a guild
     * @ignore
     * @private
     * @param {Discord.Snowflake} guildID
     * @param {Boolean} firstPlay Whether the function was called from the play() one
     */
    async _playTrack (guildID, firstPlay) {
        // Get guild queue
        const queue = this.queues.find((g) => g.guildID === guildID)
        // If there isn't any music in the queue
        if (queue.tracks.length < 1 && !firstPlay && !queue.repeatMode) {
            // Leave the voice channel
            if (this.options.leaveOnEnd && !queue.stopped) queue.voiceConnection.channel.leave()
            // Remove the guild from the guilds list
            this.queues = this.queues.filter((g) => g.guildID !== guildID)
            // Emit stop event
            if (queue.stopped) {
                if (this.options.leaveOnStop) queue.voiceConnection.channel.leave()
                return queue.emit('stop')
            }
            // Emit end event
            return queue.emit('end')
        }
        const wasPlaying = queue.playing
        const nowPlaying = queue.playing = queue.repeatMode ? wasPlaying : queue.tracks.shift()
        // Reset lastSkipped state
        queue.lastSkipped = false
        this._playYTDLStream(queue, false).then(() => {
            // Emit trackChanged event
            if (!firstPlay) {
                queue.emit('trackChanged', wasPlaying, nowPlaying, queue.lastSkipped, queue.repeatMode)
            }
        })
    }
};

module.exports = Player
>>>>>>> 5b6d1c49
<|MERGE_RESOLUTION|>--- conflicted
+++ resolved
@@ -1,4 +1,3 @@
-<<<<<<< HEAD
 const ytdl = require('discord-ytdl-core')
 const Discord = require('discord.js')
 const ytsr = require('ytsr')
@@ -879,879 +878,4 @@
     }
 };
 
-module.exports = Player
-=======
-const ytdl = require('discord-ytdl-core')
-const Discord = require('discord.js')
-const ytsr = require('ytsr')
-const ytpl = require('ytpl')
-
-const Queue = require('./Queue')
-const Track = require('./Track')
-
-/**
- * @typedef Filters
- * @property {boolean} [bassboost=false] Whether the bassboost filter is enabled.
- * @property {boolean} [8D=false] Whether the 8D filter is enabled.
- * @property {boolean} [vaporwave=false] Whether the vaporwave filter is enabled.
- * @property {boolean} [nightcore=false] Whether the nightcore filter is enabled.
- * @property {boolean} [phaser=false] Whether the phaser filter is enabled.
- * @property {boolean} [tremolo=false] Whether the tremolo filter is enabled.
- * @property {boolean} [vibrato=false] Whether the vibrato filter is enabled.
- * @property {boolean} [reverse=false] Whether the reverse filter is enabled.
- * @property {boolean} [treble=false] Whether the treble filter is enabled.
- * @property {boolean} [normalizer=false] Whether the normalizer filter is enabled.
- * @property {boolean} [surrounding=false] Whether the surrounding filter is enabled.
- * @property {boolean} [pulsator=false] Whether the pulsator filter is enabled.
- * @property {boolean} [subboost=false] Whether the subboost filter is enabled.
- */
-
-const filters = {
-    bassboost: 'bass=g=20,dynaudnorm=f=200',
-    '8D': 'apulsator=hz=0.128',
-    vaporwave: 'asetrate=44100*0.8,aresample=44100,atempo=1.1',
-    nightcore: 'asetrate=44100*1.25',
-    phaser: 'aphaser=in_gain=0.4',
-    tremolo: 'tremolo',
-    vibrato: 'vibrato=f=6.5',
-    reverse: 'areverse',
-    treble: 'treble=g=5',
-    normalizer: 'dynaudnorm=f=150',
-    surrounding: 'surround',
-    pulsator: 'apulsator=hz=1',
-    subboost: 'asubboost'
-}
-
-/**
- * @typedef PlayerOptions
- * @property {boolean} [leaveOnEnd=true] Whether the bot should leave the current voice channel when the queue ends.
- * @property {boolean} [leaveOnStop=true] Whether the bot should leave the current voice channel when the stop() function is used.
- * @property {boolean} [leaveOnEmpty=true] Whether the bot should leave the voice channel if there is no more member in it.
- */
-
-/**
- * Default options for the player
- * @ignore
- * @type {PlayerOptions}
- */
-const defaultPlayerOptions = {
-    leaveOnEnd: true,
-    leaveOnStop: true,
-    leaveOnEmpty: true
-}
-
-class Player {
-    /**
-     * @param {Discord.Client} client Discord.js client
-     * @param {PlayerOptions} options Player options
-     */
-    constructor (client, options = {}) {
-        if (!client) throw new SyntaxError('Invalid Discord client')
-
-        /**
-         * Discord.js client instance
-         * @type {Discord.Client}
-         */
-        this.client = client
-        /**
-         * Player queues
-         * @type {Queue[]}
-         */
-        this.queues = []
-        /**
-         * Player options
-         * @type {PlayerOptions}
-         */
-        this.options = defaultPlayerOptions
-        for (const prop in options) {
-            this.options[prop] = options[prop]
-        }
-
-        // Listener to check if the channel is empty
-        client.on('voiceStateUpdate', (oldState, newState) => this._handleVoiceStateUpdate(oldState, newState))
-    }
-
-    /**
-     * Set the filters enabled for the guild. [Full list of the filters](https://discord-player.js.org/global.html#Filters)
-     * @param {Discord.Snowflake} guildID
-     * @param {Filters} newFilters
-     *
-     * @example
-     * client.on('message', async (message) => {
-     *
-     *      const args = message.content.slice(settings.prefix.length).trim().split(/ +/g);
-     *      const command = args.shift().toLowerCase();
-     *
-     *      if(command === 'bassboost'){
-     *          const bassboostEnabled = client.player.getQueue(message.guild.id);
-     *          if(!bassboostEnabled){
-     *              client.player.updateFilters(message.guild.id, {
-     *                  bassboost: true
-     *              });
-     *              message.channel.send("Bassboost effect has been enabled!");
-     *          } else {
-     *              client.player.updateFilters(message.guild.id, {
-     *                  bassboost: false
-     *              });
-     *              message.channel.send("Bassboost effect has been disabled!");
-     *          }
-     *      }
-     *
-     * });
-     */
-    setFilters (guildID, newFilters) {
-        return new Promise((resolve, reject) => {
-            // Gets guild queue
-            const queue = this.queues.find((g) => g.guildID === guildID)
-            if (!queue) return reject(new Error('Not playing'))
-            Object.keys(newFilters).forEach((filterName) => {
-                queue.filters[filterName] = newFilters[filterName]
-            })
-            this._playYTDLStream(queue, true, false)
-        })
-    }
-
-    /**
-     * Searchs tracks on YouTube
-     * @param {string} query The query
-     * @returns {Promise<Track[]>}
-     *
-     * @example
-     * client.on('message', async (message) => {
-     *
-     *      const args = message.content.slice(settings.prefix.length).trim().split(/ +/g);
-     *      const command = args.shift().toLowerCase();
-     *
-     *      if(command === 'play'){
-     *          // Search for tracks
-     *          let tracks = await client.player.searchTracks(args[0]);
-     *          // Sends an embed with the 10 first songs
-     *          if(tracks.length > 10) tracks = tracks.substr(0, 10);
-     *          const embed = new Discord.MessageEmbed()
-     *          .setDescription(tracks.map((t, i) => `**${i+1} -** ${t.name}`).join("\n"))
-     *          .setFooter("Send the number of the track you want to play!");
-     *          message.channel.send(embed);
-     *          // Wait for user answer
-     *          await message.channel.awaitMessages((m) => m.content > 0 && m.content < 10, { max: 1, time: 20000, errors: ["time"] }).then(async (answers) => {
-     *              let index = parseInt(answers.first().content, 10);
-     *              track = track[index-1];
-     *              // Then play the song
-     *              client.player.play(message.member.voice.channel, track);
-     *          });
-     *      }
-     *
-     * });
-     */
-    searchTracks (query) {
-        return new Promise(async (resolve, reject) => {
-            if (ytpl.validateURL(query)) {
-                const playlistID = await ytpl.getPlaylistID(query).catch(() => {})
-                if (playlistID) {
-                    const playlist = await ytpl(playlistID).catch(() => {})
-                    if (playlist) {
-                        return resolve(playlist.items.map((i) => new Track({
-                            title: i.title,
-                            duration: i.duration,
-                            thumbnail: i.thumbnail,
-                            author: i.author,
-                            link: i.url
-                        }, null, null)))
-                    }
-                }
-            }
-            // eslint-disable-next-line no-useless-escape
-            const matchURL = query.match(/(?:youtube\.com\/(?:[^\/]+\/.+\/|(?:v|e(?:mbed)?)\/|.*[?&]v=)|youtu\.be\/)([^"&?\/\s]{11})/)
-            if (matchURL) {
-                query = matchURL[1]
-            }
-            ytsr(query, (err, results) => {
-                if (results.items.length < 1) return resolve([])
-                if (err) return resolve([])
-                const resultsVideo = results.items.filter((i) => i.type === 'video')
-                resolve([new Track(resultsVideo[0], null, null)])
-            })
-        })
-    }
-
-    /**
-     * Whether a guild is currently playing something
-     * @param {Discord.Snowflake} guildID The guild ID to check
-     * @returns {boolean} Whether the guild is currently playing tracks
-     */
-    isPlaying (guildID) {
-        return this.queues.some((g) => g.guildID === guildID)
-    }
-
-    /**
-     * Play a track in a voice channel
-     * @param {Discord.VoiceChannel} voiceChannel The voice channel in which the track will be played
-     * @param {Track|string} track The name of the track to play
-     * @param {Discord.User?} user The user who requested the track
-     * @returns {any} The played content
-     *
-     * @example
-     * client.on('message', async (message) => {
-     *
-     *      const args = message.content.slice(settings.prefix.length).trim().split(/ +/g);
-     *      const command = args.shift().toLowerCase();
-     *
-     *      // !play Despacito
-     *      // will play "Despacito" in the member voice channel
-     *
-     *      if(command === 'play'){
-     *          const result = await client.player.play(message.member.voice.channel, args.join(" "));
-     *          if(result.type === 'playlist'){
-     *              message.channel.send(`${result.tracks.length} songs added to the queue ${emotes.music}\nCurrently playing **${result.tracks[0].name}**!`);
-     *          } else {
-     *              message.channel.send(`Currently playing ${result.name} ${emotes.music}`);
-     *          }
-     *      }
-     *
-     * });
-     */
-    play (voiceChannel, track, user) {
-        this.queues = this.queues.filter((g) => g.guildID !== voiceChannel.id)
-        return new Promise(async (resolve, reject) => {
-            if (!voiceChannel || typeof voiceChannel !== 'object') {
-                return reject(new Error(`voiceChannel must be type of VoiceChannel. value=${voiceChannel}`))
-            }
-            const connection = voiceChannel.client.voice.connections.find((c) => c.channel.id === voiceChannel.id) || await voiceChannel.join()
-            // Create a new guild with data
-            const queue = new Queue(voiceChannel.guild.id)
-            queue.voiceConnection = connection
-            queue.filters = {}
-            Object.keys(filters).forEach((f) => {
-                queue.filters[f] = false
-            })
-            let result = null
-            if (typeof track === 'object') {
-                track.requestedBy = user
-                result = track
-                // Add the track to the queue
-                queue.tracks.push(track)
-            } else if (typeof track === 'string') {
-                const results = await this.searchTracks(track).catch(() => {
-                    return reject(new Error('Not found'))
-                })
-                if (!results) return
-                if (results.length > 1) {
-                    result = {
-                        type: 'playlist',
-                        tracks: results
-                    }
-                } else if (results[0]) {
-                    result = results[0]
-                } else {
-                    return reject(new Error('Not found'))
-                }
-                results.forEach((i) => {
-                    i.requestedBy = user
-                    queue.tracks.push(i)
-                })
-            }
-            // Add the queue to the list
-            this.queues.push(queue)
-            // Play the track
-            this._playTrack(queue.guildID, true)
-            // Resolve the track
-            resolve(result)
-        })
-    }
-
-    /**
-     * Pause the current track
-     * @param {Discord.Snowflake} guildID The ID of the guild where the current track should be paused
-     * @returns {Promise<Track>} The paused track
-     *
-     * @example
-     * client.on('message', async (message) => {
-     *
-     *      const args = message.content.slice(settings.prefix.length).trim().split(/ +/g);
-     *      const command = args.shift().toLowerCase();
-     *
-     *      if(command === 'pause'){
-     *          let track = await client.player.pause(message.guild.id);
-     *          message.channel.send(`${track.name} paused!`);
-     *      }
-     *
-     * });
-     */
-    pause (guildID) {
-        return new Promise((resolve, reject) => {
-            // Gets guild queue
-            const queue = this.queues.find((g) => g.guildID === guildID)
-            if (!queue) return reject(new Error('Not playing'))
-            // Pauses the dispatcher
-            queue.voiceConnection.dispatcher.pause()
-            queue.paused = true
-            // Resolves the guild queue
-            resolve(queue.playing)
-        })
-    }
-
-    /**
-     * Resume the current track
-     * @param {Discord.Snowflake} guildID The ID of the guild where the current track should be resumed
-     * @returns {Promise<Track>} The resumed track
-     *
-     * @example
-     * client.on('message', async (message) => {
-     *
-     *      const args = message.content.slice(settings.prefix.length).trim().split(/ +/g);
-     *      const command = args.shift().toLowerCase();
-     *
-     *      if(command === 'resume'){
-     *          let track = await client.player.resume(message.guild.id);
-     *          message.channel.send(`${track.name} resumed!`);
-     *      }
-     *
-     * });
-     */
-    resume (guildID) {
-        return new Promise((resolve, reject) => {
-            // Get guild queue
-            const queue = this.queues.find((g) => g.guildID === guildID)
-            if (!queue) return reject(new Error('Not playing'))
-            // Pause the dispatcher
-            queue.voiceConnection.dispatcher.resume()
-            queue.paused = false
-            // Resolve the guild queue
-            resolve(queue.playing)
-        })
-    }
-
-    /**
-     * Stops playing music.
-     * @param {Discord.Snowflake} guildID The ID of the guild where the music should be stopped
-     * @returns {Promise<void>}
-     *
-     * @example
-     * client.on('message', (message) => {
-     *
-     *      const args = message.content.slice(settings.prefix.length).trim().split(/ +/g);
-     *      const command = args.shift().toLowerCase();
-     *
-     *      if(command === 'stop'){
-     *          client.player.stop(message.guild.id);
-     *          message.channel.send('Music stopped!');
-     *      }
-     *
-     * });
-     */
-    stop (guildID) {
-        return new Promise((resolve, reject) => {
-            // Get guild queue
-            const queue = this.queues.find((g) => g.guildID === guildID)
-            if (!queue) return reject(new Error('Not playing'))
-            // Stop the dispatcher
-            queue.stopped = true
-            queue.tracks = []
-            queue.voiceConnection.dispatcher.end()
-            // Resolve
-            resolve()
-        })
-    }
-
-    /**
-     * Update the volume
-     * @param {Discord.Snowflake} guildID The ID of the guild where the music should be modified
-     * @param {number} percent The new volume (0-100)
-     * @returns {Promise<void>}
-     *
-     * @example
-     * client.on('message', (message) => {
-     *
-     *      const args = message.content.slice(settings.prefix.length).trim().split(/ +/g);
-     *      const command = args.shift().toLowerCase();
-     *
-     *      if(command === 'setvolume'){
-     *          client.player.setVolume(message.guild.id, parseInt(args[0]));
-     *          message.channel.send(`Volume set to ${args[0]} !`);
-     *      }
-     *
-     * });
-     */
-    setVolume (guildID, percent) {
-        return new Promise((resolve, reject) => {
-            // Get guild queue
-            const queue = this.queues.find((g) => g.guildID === guildID)
-            if (!queue) return reject(new Error('Not playing'))
-            // Updates volume
-            queue.volume = percent
-            queue.voiceConnection.dispatcher.setVolumeLogarithmic(queue.calculatedVolume / 200)
-            // Resolves guild queue
-            resolve()
-        })
-    }
-
-    /**
-     * Get a guild queue
-     * @param {Discord.Snowflake} guildID
-     * @returns {?Queue}
-     *
-     * @example
-     * client.on('message', (message) => {
-     *
-     *      const args = message.content.slice(settings.prefix.length).trim().split(/ +/g);
-     *      const command = args.shift().toLowerCase();
-     *
-     *      if(command === 'queue'){
-     *          let queue = await client.player.getQueue(message.guild.id);
-     *          message.channel.send('Server queue:\n'+(queue.tracks.map((track, i) => {
-     *              return `${i === 0 ? 'Current' : `#${i+1}`} - ${track.name} | ${track.author}`;
-     *          }).join('\n')));
-     *      }
-     *
-     *      // Output:
-     *
-     *      // Server queue:
-     *      // Current - Despacito | Luis Fonsi
-     *      // #2 - Memories | Maroon 5
-     *      // #3 - Dance Monkey | Tones And I
-     *      // #4 - Circles | Post Malone
-     * });
-     */
-    getQueue (guildID) {
-        // Gets guild queue
-        const queue = this.queues.find((g) => g.guildID === guildID)
-        return queue
-    }
-
-    /**
-     * Add a track to the guild queue
-     * @param {Discord.Snowflake} guildID The ID of the guild where the track should be added
-     * @param {Track|string} trackName The name of the track to add to the queue
-     * @param {Discord.User?} user The user who requested the track
-     * @returns {any} The content added to the queue
-     *
-     * @example
-     * client.on('message', async (message) => {
-     *
-     *      const args = message.content.slice(settings.prefix.length).trim().split(/ +/g);
-     *      const command = args.shift().toLowerCase();
-     *
-     *      if(command === 'play'){
-     *          let trackPlaying = client.player.isPlaying(message.guild.id);
-     *          // If there's already a track being played
-     *          if(trackPlaying){
-     *              const result = await client.player.addToQueue(message.guild.id, args.join(" "));
-     *              if(result.type === 'playlist'){
-     *                  message.channel.send(`${result.tracks.length} songs added to the queue ${emotes.music}`);
-     *              } else {
-     *                  message.channel.send(`${result.name} added to the queue ${emotes.music}`);
-     *              }
-     *          } else {
-     *              // Else, play the track
-     *              const result = await client.player.addToQueue(message.member.voice.channel, args[0]);
-     *              if(result.type === 'playlist'){
-     *                  message.channel.send(`${result.tracks.length} songs added to the queue ${emotes.music}\nCurrently playing **${result.tracks[0].name}**!`);
-     *              } else {
-     *                  message.channel.send(`Currently playing ${result.name} ${emotes.music}`);
-     *              }
-     *          }
-     *      }
-     *
-     * });
-     */
-    addToQueue (guildID, track, user) {
-        return new Promise(async (resolve, reject) => {
-            // Get guild queue
-            const queue = this.queues.find((g) => g.guildID === guildID)
-            if (!queue) return reject(new Error('Not playing'))
-            // Search the track
-            let result = null
-            if (typeof track === 'object') {
-                track.requestedBy = user
-                result = track
-                // Add the track to the queue
-                queue.tracks.push(track)
-            } else if (typeof track === 'string') {
-                const results = await this.searchTracks(track).catch(() => {
-                    return reject(new Error('Not found'))
-                })
-                if (!results) return
-                if (results.length > 1) {
-                    result = {
-                        type: 'playlist',
-                        tracks: results
-                    }
-                } else if (results[0]) {
-                    result = results[0]
-                } else {
-                    return reject(new Error('Not found'))
-                }
-                results.forEach((i) => {
-                    i.requestedBy = user
-                    queue.tracks.push(i)
-                })
-            }
-            // Resolve the result
-            resolve(result)
-        })
-    }
-
-    /**
-     * Clear the guild queue, except the current track
-     * @param {Discord.Snowflake} guildID The ID of the guild where the queue should be cleared
-     * @returns {Promise<Queue>} The updated queue
-     *
-     * @example
-     * client.on('message', (message) => {
-     *
-     *      const args = message.content.slice(settings.prefix.length).trim().split(/ +/g);
-     *      const command = args.shift().toLowerCase();
-     *
-     *      if(command === 'clear-queue'){
-     *          client.player.clearQueue(message.guild.id);
-     *          message.channel.send('Queue cleared!');
-     *      }
-     *
-     * });
-     */
-    clearQueue (guildID) {
-        return new Promise((resolve, reject) => {
-            // Get guild queue
-            const queue = this.queues.find((g) => g.guildID === guildID)
-            if (!queue) return reject(new Error('Not playing'))
-            // Clear queue
-            const currentlyPlaying = queue.tracks.shift()
-            queue.tracks = [currentlyPlaying]
-            // Resolve guild queue
-            resolve(queue)
-        })
-    }
-
-    /**
-     * Skip a track
-     * @param {Discord.Snowflake} guildID The ID of the guild where the track should be skipped
-     * @returns {Promise<Track>}
-     *
-     * @example
-     * client.on('message', async (message) => {
-     *
-     *      const args = message.content.slice(settings.prefix.length).trim().split(/ +/g);
-     *      const command = args.shift().toLowerCase();
-     *
-     *      if(command === 'skip'){
-     *          let track = await client.player.skip(message.guild.id);
-     *          message.channel.send(`${track.name} skipped!`);
-     *      }
-     *
-     * });
-     */
-    skip (guildID) {
-        return new Promise((resolve, reject) => {
-            // Get guild queue
-            const queue = this.queues.find((g) => g.guildID === guildID)
-            if (!queue) return reject(new Error('Not playing'))
-            const currentTrack = queue.playing
-            // End the dispatcher
-            queue.voiceConnection.dispatcher.end()
-            queue.lastSkipped = true
-            // Resolve the current track
-            resolve(currentTrack)
-        })
-    }
-
-    /**
-     * Get the currently playing track
-     * @param {Discord.Snowflake} guildID
-     * @returns {Promise<Track>} The track which is currently played
-     *
-     * @example
-     * client.on('message', async (message) => {
-     *
-     *      const args = message.content.slice(settings.prefix.length).trim().split(/ +/g);
-     *      const command = args.shift().toLowerCase();
-     *
-     *      if(command === 'now-playing'){
-     *          let track = await client.player.nowPlaying(message.guild.id);
-     *          message.channel.send(`Currently playing ${track.name}...`);
-     *      }
-     *
-     * });
-     */
-    nowPlaying (guildID) {
-        return new Promise((resolve, reject) => {
-            // Get guild queue
-            const queue = this.queues.find((g) => g.guildID === guildID)
-            if (!queue) return reject(new Error('Not playing'))
-            const currentTrack = queue.playing
-            // Resolve the current track
-            resolve(currentTrack)
-        })
-    }
-
-    /**
-     * Enable or disable the repeat mode
-     * @param {Discord.Snowflake} guildID
-     * @param {Boolean} enabled Whether the repeat mode should be enabled
-     * @returns {Promise<Void>}
-     *
-     * @example
-     * client.on('message', async (message) => {
-     *
-     *     const args = message.content.slice(settings.prefix.length).trim().split(/ +/g);
-     *     const command = args.shift().toLowerCase();
-     *
-     *     if(command === 'repeat-mode'){
-     *         const repeatModeEnabled = client.player.getQueue(message.guild.id).repeatMode;
-     *         if(repeatModeEnabled){
-     *              // if the repeat mode is currently enabled, disable it
-     *              client.player.setRepeatMode(message.guild.id, false);
-     *              message.channel.send("Repeat mode disabled! The current song will no longer be played again and again...");
-     *         } else {
-     *              // if the repeat mode is currently disabled, enable it
-     *              client.player.setRepeatMode(message.guild.id, true);
-     *              message.channel.send("Repeat mode enabled! The current song will be played again and again until you run the command again!");
-     *         }
-     *     }
-     *
-     * });
-     */
-    setRepeatMode (guildID, enabled) {
-        return new Promise((resolve, reject) => {
-            // Get guild queue
-            const queue = this.queues.find((g) => g.guildID === guildID)
-            if (!queue) return reject(new Error('Not playing'))
-            // Enable/Disable repeat mode
-            queue.repeatMode = enabled
-            // Resolve
-            resolve()
-        })
-    }
-
-    /**
-     * Shuffle the guild queue (except the first track)
-     * @param {Discord.Snowflake} guildID The ID of the guild where the queue should be shuffled
-     * @returns {Promise<Queue>} The updated queue
-     *
-     * @example
-     * client.on('message', async (message) => {
-     *
-     *     const args = message.content.slice(settings.prefix.length).trim().split(/ +/g);
-     *     const command = args.shift().toLowerCase();
-     *
-     *     if(command === 'shuffle'){
-     *         // Shuffle the server queue
-     *         client.player.shuffle(message.guild.id).then(() => {
-     *              message.channel.send('Queue shuffled!');
-     *         });
-     *      }
-     *
-     * });
-     */
-    shuffle (guildID) {
-        return new Promise((resolve, reject) => {
-            // Get guild queue
-            const queue = this.queues.find((g) => g.guildID === guildID)
-            if (!queue) return reject(new Error('Not playing'))
-            // Shuffle the queue (except the first track)
-            const currentTrack = queue.tracks.shift()
-            queue.tracks = queue.tracks.sort(() => Math.random() - 0.5)
-            queue.tracks.unshift(currentTrack)
-            // Resolve
-            resolve(queue)
-        })
-    }
-
-    /**
-     * Remove a track from the queue
-     * @param {Discord.Snowflake} guildID The ID of the guild where the track should be removed
-     * @param {number|Track} track The index of the track to remove or the track to remove object
-     * @returns {Promise<Track|null>}
-     *
-     * @example
-     * client.on('message', async (message) => {
-     *
-     *     const args = message.content.slice(settings.prefix.length).trim().split(/ +/g);
-     *     const command = args.shift().toLowerCase();
-     *
-     *     if(command === 'remove'){
-     *         // Removes a track from the queue
-     *         client.player.remove(message.guild.id, args[0]).then(() => {
-     *              message.channel.send('Removed track!');
-     *         });
-     *      }
-     *
-     * });
-     */
-    remove (guildID, track) {
-        return new Promise((resolve, reject) => {
-            // Gets guild queue
-            const queue = this.queues.find((g) => g.guildID === guildID)
-            if (!queue) return reject(new Error('Not playing'))
-            // Remove the track from the queue
-            let trackFound = null
-            if (typeof track === 'number') {
-                trackFound = queue.tracks[track]
-                if (trackFound) {
-                    queue.tracks = queue.tracks.filter((t) => t !== trackFound)
-                }
-            } else {
-                trackFound = queue.tracks.find((s) => s === track)
-                if (trackFound) {
-                    queue.tracks = queue.tracks.filter((s) => s !== trackFound)
-                }
-            }
-            // Resolve
-            resolve(trackFound)
-        })
-    }
-
-    /**
-     * Creates progress bar of the current song
-     * @param {Discord.Snowflake} guildID
-     * @returns {String}
-     *
-     * @example
-     * client.on('message', async (message) => {
-     *
-     *     const args = message.content.slice(settings.prefix.length).trim().split(/ +/g);
-     *     const command = args.shift().toLowerCase();
-     *
-     *     if(command === 'now-playing'){
-     *         // Shuffle the server queue
-     *         client.player.nowPlaying(message.guild.id).then((song) => {
-     *              message.channel.send('Currently playing ' + song.name + '\n\n'+ client.player.createProgressBar(message.guild.id));
-     *         });
-     *      }
-     *
-     * });
-     */
-    createProgressBar (guildID) {
-        // Gets guild queue
-        const queue = this.queues.find((g) => g.guildID === guildID)
-        if (!queue) return
-        // Stream time of the dispatcher
-        const currentStreamTime = queue.voiceConnection.dispatcher.streamTime
-        // Total stream time
-        const totalTime = queue.playing.durationMS
-        // Stream progress
-        const index = Math.round((currentStreamTime / totalTime) * 15)
-        // conditions
-        if ((index >= 1) && (index <= 15)) {
-            const bar = '▬▬▬▬▬▬▬▬▬▬▬▬▬▬'.split('')
-            bar.splice(index, 0, '🔘')
-            return bar.join('')
-        } else {
-            return '🔘▬▬▬▬▬▬▬▬▬▬▬▬▬▬'
-        }
-    }
-
-    /**
-     * Handle the voice state update event
-     * @ignore
-     * @private
-     * @param {Discord.VoiceState} oldState
-     * @param {Discord.VoiceState} newState
-     */
-    _handleVoiceStateUpdate (oldState, newState) {
-        if (!this.options.leaveOnEmpty) return
-        // If the member leaves a voice channel
-        if (!oldState.channelID || newState.channelID) return
-        // Search for a queue for this channel
-        const queue = this.queues.find((g) => g.voiceConnection.channel.id === oldState.channelID)
-        if (queue) {
-            // If the channel is not empty
-            if (queue.voiceConnection.channel.members.size > 1) return
-            // Disconnect from the voice channel
-            queue.voiceConnection.channel.leave()
-            // Delete the queue
-            this.queues = this.queues.filter((g) => g.guildID !== queue.guildID)
-            // Emit end event
-            queue.emit('channelEmpty')
-        }
-    }
-
-    /**
-     * Play a stream in a channel
-     * @ignore
-     * @private
-     * @param {Queue} queue The queue to play
-     * @param {Boolean} updateFilter Whether this method is called to update some ffmpeg filters
-     * @returns {Promise<void>}
-     */
-    _playYTDLStream (queue, updateFilter) {
-        return new Promise((resolve) => {
-            const currentStreamTime = updateFilter ? queue.voiceConnection.dispatcher.streamTime / 1000 : undefined
-            const encoderArgsFilters = []
-            Object.keys(queue.filters).forEach((filterName) => {
-                if (queue.filters[filterName]) {
-                    encoderArgsFilters.push(filters[filterName])
-                }
-            })
-            let encoderArgs
-            if (encoderArgsFilters.length < 1) {
-                encoderArgs = []
-            } else {
-                encoderArgs = ['-af', encoderArgsFilters.join(',')]
-            }
-            const newStream = ytdl(queue.playing.url, {
-                filter: 'audioonly',
-                opusEncoded: true,
-                encoderArgs,
-                seek: currentStreamTime
-            })
-            setTimeout(() => {
-                if (queue.stream) queue.stream.destroy()
-                queue.stream = newStream
-                queue.voiceConnection.play(newStream, {
-                    type: 'opus'
-                })
-                if (currentStreamTime) {
-                    queue.voiceConnection.dispatcher.streamTime += currentStreamTime
-                }
-                queue.voiceConnection.dispatcher.setVolumeLogarithmic(queue.calculatedVolume / 200)
-                // When the track starts
-                queue.voiceConnection.dispatcher.on('start', () => {
-                    resolve()
-                })
-                // When the track ends
-                queue.voiceConnection.dispatcher.on('finish', () => {
-                    // Play the next track
-                    return this._playTrack(queue.guildID, false)
-                })
-            }, 1000)
-        })
-    }
-
-    /**
-     * Start playing a track in a guild
-     * @ignore
-     * @private
-     * @param {Discord.Snowflake} guildID
-     * @param {Boolean} firstPlay Whether the function was called from the play() one
-     */
-    async _playTrack (guildID, firstPlay) {
-        // Get guild queue
-        const queue = this.queues.find((g) => g.guildID === guildID)
-        // If there isn't any music in the queue
-        if (queue.tracks.length < 1 && !firstPlay && !queue.repeatMode) {
-            // Leave the voice channel
-            if (this.options.leaveOnEnd && !queue.stopped) queue.voiceConnection.channel.leave()
-            // Remove the guild from the guilds list
-            this.queues = this.queues.filter((g) => g.guildID !== guildID)
-            // Emit stop event
-            if (queue.stopped) {
-                if (this.options.leaveOnStop) queue.voiceConnection.channel.leave()
-                return queue.emit('stop')
-            }
-            // Emit end event
-            return queue.emit('end')
-        }
-        const wasPlaying = queue.playing
-        const nowPlaying = queue.playing = queue.repeatMode ? wasPlaying : queue.tracks.shift()
-        // Reset lastSkipped state
-        queue.lastSkipped = false
-        this._playYTDLStream(queue, false).then(() => {
-            // Emit trackChanged event
-            if (!firstPlay) {
-                queue.emit('trackChanged', wasPlaying, nowPlaying, queue.lastSkipped, queue.repeatMode)
-            }
-        })
-    }
-};
-
-module.exports = Player
->>>>>>> 5b6d1c49
+module.exports = Player