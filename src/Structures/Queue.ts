--- conflicted
+++ resolved
@@ -508,13 +508,6 @@
         if (this.#watchDestroyed()) return;
         const foundTrack = this.remove(track);
         if (!foundTrack) throw new PlayerError("Track not found", ErrorStatusCode.TRACK_NOT_FOUND);
-<<<<<<< HEAD
-        // since we removed the existing track from the queue,
-        // we now have to place that to position 1
-        // because we want to jump to that track
-        // this will skip current track and play the next one which will be the foundTrack
-        this.tracks.unshift(foundTrack);
-=======
 
         this.tracks.splice(0, 0, foundTrack);
 
@@ -533,7 +526,6 @@
         if (!removedTrack) throw new PlayerError("Track not found", ErrorStatusCode.TRACK_NOT_FOUND);
 
         this.tracks.splice(0, trackIndex, removedTrack);
->>>>>>> ad9212c0
 
         return void this.skip();
     }
