import { Collection, Guild, StageChannel, VoiceChannel, Snowflake, SnowflakeUtil, GuildChannelResolvable } from "discord.js";
import { Player } from "../Player";
import { StreamDispatcher } from "../VoiceInterface/StreamDispatcher";
import Track from "./Track";
import { PlayerOptions, PlayerProgressbarOptions, PlayOptions, QueueFilters, QueueRepeatMode, TrackSource } from "../types/types";
import ytdl from "discord-ytdl-core";
import { AudioResource, StreamType } from "@discordjs/voice";
import { Util } from "../utils/Util";
import YouTube from "youtube-sr";
import AudioFilters from "../utils/AudioFilters";
import { PlayerError, ErrorStatusCode } from "./PlayerError";
import type { Readable } from "stream";

/* eslint-disable  @typescript-eslint/no-explicit-any */
class Queue<T extends { [k: string]: any }> {
    public readonly guild: Guild;
    public readonly player: Player<T>;
    public connection: StreamDispatcher<T>;
    public tracks: Track<T>[] = [];
    public previousTracks: Track<T>[] = [];
    public options: PlayerOptions<T>;
    public playing = false;
    public metadata?: T = null;
    public repeatMode: QueueRepeatMode = 0;
    public readonly id: Snowflake = SnowflakeUtil.generate();
    private _streamTime = 0;
    public _cooldownsTimeout = new Collection<string, NodeJS.Timeout>();
    private _activeFilters: any[] = []; // eslint-disable-line @typescript-eslint/no-explicit-any
    private _filtersUpdate = false;
    #lastVolume = 0;
    #destroyed = false;
<<<<<<< HEAD
    public onBeforeCreateStream: (track: Track<T>, source: TrackSource, queue: Queue<T>) => Promise<Readable | undefined> = null;
=======
    public onBeforeCreateStream: (track: Track, source: TrackSource, queue: Queue) => Promise<Readable | undefined> = null;
>>>>>>> a0badb84

    /**
     * Queue constructor
     * @param {Player} player The player that instantiated this queue
     * @param {Guild} guild The guild that instantiated this queue
     * @param {PlayerOptions} [options={}] Player options for the queue
     */
    constructor(player: Player<T>, guild: Guild, options: PlayerOptions<T> = {}) {
        /**
         * The player that instantiated this queue
         * @type {Player}
         * @readonly
         */
        this.player = player;

        /**
         * The guild that instantiated this queue
         * @type {Guild}
         * @readonly
         */
        this.guild = guild;

        /**
         * The player options for this queue
         * @type {PlayerOptions}
         */
        this.options = {};

        /**
         * Queue repeat mode
         * @type {QueueRepeatMode}
         * @name Queue#repeatMode
         */

        /**
         * Queue metadata
         * @type {any}
         * @name Queue#metadata
         */

        /**
         * Previous tracks
         * @type {Track[]}
         * @name Queue#previousTracks
         */

        /**
         * Regular tracks
         * @type {Track[]}
         * @name Queue#tracks
         */

        /**
         * The connection
         * @type {StreamDispatcher}
         * @name Queue#connection
         */

        /**
         * The ID of this queue
         * @type {Snowflake}
         * @name Queue#id
         */

        Object.assign(
            this.options,
            {
                leaveOnEnd: true,
                leaveOnStop: true,
                leaveOnEmpty: true,
                leaveOnEmptyCooldown: 1000,
                autoSelfDeaf: true,
                ytdlOptions: {
                    highWaterMark: 1 << 25
                },
                initialVolume: 100,
<<<<<<< HEAD
                bufferingTimeout: 3000
            } as PlayerOptions<T>,
=======
                bufferingTimeout: 3000,
                spotifyBridge: true
            } as PlayerOptions,
>>>>>>> a0badb84
            options
        );

        if ("onBeforeCreateStream" in this.options) this.onBeforeCreateStream = this.options.onBeforeCreateStream;

        this.player.emit("debug", this, `Queue initialized:\n\n${this.player.scanDeps()}`);
    }

    /**
     * Returns current track
     * @type {Track}
     */
    get current() {
        if (this.#watchDestroyed()) return;
        return this.connection.audioResource?.metadata ?? this.tracks[0];
    }

    /**
     * If this queue is destroyed
     * @type {boolean}
     */
    get destroyed() {
        return this.#destroyed;
    }

    /**
     * Returns current track
     * @returns {Track}
     */
    nowPlaying() {
        if (this.#watchDestroyed()) return;
        return this.current;
    }

    /**
     * Connects to a voice channel
     * @param {GuildChannelResolvable} channel The voice/stage channel
     * @returns {Promise<Queue>}
     */
    async connect(channel: GuildChannelResolvable) {
        if (this.#watchDestroyed()) return;
        const _channel = this.guild.channels.resolve(channel) as StageChannel | VoiceChannel;
        if (!["GUILD_STAGE_VOICE", "GUILD_VOICE"].includes(_channel?.type))
            throw new PlayerError(`Channel type must be GUILD_VOICE or GUILD_STAGE_VOICE, got ${_channel?.type}!`, ErrorStatusCode.INVALID_ARG_TYPE);
        const connection = await this.player.voiceUtils.connect(_channel, {
            deaf: this.options.autoSelfDeaf,
            maxTime: this.player.options.connectionTimeout || 20000
        });
        this.connection = connection as unknown as StreamDispatcher<T>;

        if (_channel.type === "GUILD_STAGE_VOICE") {
            await _channel.guild.me.voice.setSuppressed(false).catch(async () => {
                return await _channel.guild.me.voice.setRequestToSpeak(true).catch(Util.noop);
            });
        }

        this.connection.on("error", (err) => {
            if (this.#watchDestroyed(false)) return;
            this.player.emit("connectionError", this, err);
        });
        this.connection.on("debug", (msg) => {
            if (this.#watchDestroyed(false)) return;
            this.player.emit("debug", this, msg);
        });

        this.player.emit("connectionCreate", this, this.connection);

        this.connection.on("start", (resource) => {
            if (this.#watchDestroyed(false)) return;
            this.playing = true;
            if (!this._filtersUpdate && resource?.metadata) this.player.emit("trackStart", this, resource?.metadata ?? this.current);
            this._filtersUpdate = false;
        });

        this.connection.on("finish", async (resource) => {
            if (this.#watchDestroyed(false)) return;
            this.playing = false;
            if (this._filtersUpdate) return;
            this._streamTime = 0;
            if (resource && resource.metadata) this.previousTracks.push(resource.metadata);

            this.player.emit("trackEnd", this, resource.metadata);

            if (!this.tracks.length && this.repeatMode === QueueRepeatMode.OFF) {
                if (this.options.leaveOnEnd) this.destroy();
                this.player.emit("queueEnd", this);
            } else {
                if (this.repeatMode !== QueueRepeatMode.AUTOPLAY) {
                    if (this.repeatMode === QueueRepeatMode.TRACK) return void this.play(Util.last(this.previousTracks), { immediate: true });
                    if (this.repeatMode === QueueRepeatMode.QUEUE) this.tracks.push(Util.last(this.previousTracks));
                    const nextTrack = this.tracks.shift();
                    this.play(nextTrack, { immediate: true });
                    return;
                } else {
                    this._handleAutoplay(Util.last(this.previousTracks));
                }
            }
        });

        return this;
    }

    /**
     * Destroys this queue
     * @param {boolean} [disconnect=this.options.leaveOnStop] If it should leave on destroy
     * @returns {void}
     */
    destroy(disconnect = this.options.leaveOnStop) {
        if (this.#watchDestroyed()) return;
        if (this.connection) this.connection.end();
        if (disconnect) this.connection?.disconnect();
        this.player.queues.delete(this.guild.id);
        this.player.voiceUtils.cache.delete(this.guild.id);
        this.#destroyed = true;
    }

    /**
     * Skips current track
     * @returns {boolean}
     */
    skip() {
        if (this.#watchDestroyed()) return;
        if (!this.connection) return false;
        this._filtersUpdate = false;
        this.connection.end();
        return true;
    }

    /**
     * Adds single track to the queue
     * @param {Track} track The track to add
     * @returns {void}
     */
    addTrack(track: Track<T>) {
        if (this.#watchDestroyed()) return;
        if (!(track instanceof Track)) throw new PlayerError("invalid track", ErrorStatusCode.INVALID_TRACK);
        this.tracks.push(track);
        this.player.emit("trackAdd", this, track);
    }

    /**
     * Adds multiple tracks to the queue
     * @param {Track[]} tracks Array of tracks to add
     */
    addTracks(tracks: Track<T>[]) {
        if (this.#watchDestroyed()) return;
        if (!tracks.every((y) => y instanceof Track)) throw new PlayerError("invalid track", ErrorStatusCode.INVALID_TRACK);
        this.tracks.push(...tracks);
        this.player.emit("tracksAdd", this, tracks);
    }

    /**
     * Sets paused state
     * @param {boolean} paused The paused state
     * @returns {boolean}
     */
    setPaused(paused?: boolean) {
        if (this.#watchDestroyed()) return;
        if (!this.connection) return false;
        return paused ? this.connection.pause(true) : this.connection.resume();
    }

    /**
     * Sets bitrate
     * @param  {number|auto} bitrate bitrate to set
     * @returns {void}
     */
    setBitrate(bitrate: number | "auto") {
        if (this.#watchDestroyed()) return;
        if (!this.connection?.audioResource?.encoder) return;
        if (bitrate === "auto") bitrate = this.connection.channel?.bitrate ?? 64000;
        this.connection.audioResource.encoder.setBitrate(bitrate);
    }

    /**
     * Sets volume
     * @param {number} amount The volume amount
     * @returns {boolean}
     */
    setVolume(amount: number) {
        if (this.#watchDestroyed()) return;
        if (!this.connection) return false;
        this.#lastVolume = amount;
        this.options.initialVolume = amount;
        return this.connection.setVolume(amount);
    }
    /**
     * Sets repeat mode
     * @param  {QueueRepeatMode} mode The repeat mode
     * @returns {boolean}
     */
    setRepeatMode(mode: QueueRepeatMode) {
        if (this.#watchDestroyed()) return;
        if (![QueueRepeatMode.OFF, QueueRepeatMode.QUEUE, QueueRepeatMode.TRACK, QueueRepeatMode.AUTOPLAY].includes(mode))
            throw new PlayerError(`Unknown repeat mode "${mode}"!`, ErrorStatusCode.UNKNOWN_REPEAT_MODE);
        if (mode === this.repeatMode) return false;
        this.repeatMode = mode;
        return true;
    }

    /**
     * The current volume amount
     * @type {number}
     */
    get volume() {
        if (this.#watchDestroyed()) return;
        if (!this.connection) return 100;
        return this.connection.volume;
    }

    set volume(amount: number) {
        this.setVolume(amount);
    }

    /**
     * The stream time of this queue
     * @type {number}
     */
    get streamTime() {
        if (this.#watchDestroyed()) return;
        if (!this.connection) return 0;
        const playbackTime = this._streamTime + this.connection.streamTime;
        const NC = this._activeFilters.includes("nightcore") ? 1.25 : null;
        const VW = this._activeFilters.includes("vaporwave") ? 0.8 : null;

        if (NC && VW) return playbackTime * (NC + VW);
        return NC ? playbackTime * NC : VW ? playbackTime * VW : playbackTime;
    }

    set streamTime(time: number) {
        if (this.#watchDestroyed()) return;
        this.seek(time);
    }

    /**
     * Returns enabled filters
     * @returns {AudioFilters}
     */
    getFiltersEnabled() {
        if (this.#watchDestroyed()) return;
        return AudioFilters.names.filter((x) => this._activeFilters.includes(x));
    }

    /**
     * Returns disabled filters
     * @returns {AudioFilters}
     */
    getFiltersDisabled() {
        if (this.#watchDestroyed()) return;
        return AudioFilters.names.filter((x) => !this._activeFilters.includes(x));
    }

    /**
     * Sets filters
     * @param {QueueFilters} filters Queue filters
     * @returns {Promise<void>}
     */
    async setFilters(filters?: QueueFilters) {
        if (this.#watchDestroyed()) return;
        if (!filters || !Object.keys(filters).length) {
            // reset filters
            const streamTime = this.streamTime;
            this._activeFilters = [];
            return await this.play(this.current, {
                immediate: true,
                filtersUpdate: true,
                seek: streamTime,
                encoderArgs: []
            });
        }

        const _filters: any[] = []; // eslint-disable-line @typescript-eslint/no-explicit-any

        for (const filter in filters) {
            if (filters[filter as keyof QueueFilters] === true) _filters.push(filter);
        }

        if (this._activeFilters.join("") === _filters.join("")) return;

        const newFilters = AudioFilters.create(_filters).trim();
        const streamTime = this.streamTime;
        this._activeFilters = _filters;

        return await this.play(this.current, {
            immediate: true,
            filtersUpdate: true,
            seek: streamTime,
            encoderArgs: !_filters.length ? undefined : ["-af", newFilters]
        });
    }

    /**
     * Seeks to the given time
     * @param {number} position The position
     * @returns {boolean}
     */
    async seek(position: number) {
        if (this.#watchDestroyed()) return;
        if (!this.playing || !this.current) return false;
        if (position < 1) position = 0;
        if (position >= this.current.durationMS) return this.skip();

        await this.play(this.current, {
            immediate: true,
            filtersUpdate: true, // to stop events
            seek: position
        });

        return true;
    }

    /**
     * Plays previous track
     * @returns {Promise<void>}
     */
    async back() {
        if (this.#watchDestroyed()) return;
        const prev = this.previousTracks[this.previousTracks.length - 2]; // because last item is the current track
        if (!prev) throw new PlayerError("Could not find previous track", ErrorStatusCode.TRACK_NOT_FOUND);

        return await this.play(prev, { immediate: true });
    }

    /**
     * Clear this queue
     */
    clear() {
        if (this.#watchDestroyed()) return;
        this.tracks = [];
        this.previousTracks = [];
    }

    /**
     * Stops the player
     * @returns {void}
     */
    stop() {
        if (this.#watchDestroyed()) return;
        return this.destroy();
    }

    /**
     * Shuffles this queue
     * @returns {boolean}
     */
    shuffle() {
        if (this.#watchDestroyed()) return;
        if (!this.tracks.length || this.tracks.length < 3) return false;
        const currentTrack = this.tracks.shift();

        for (let i = this.tracks.length - 1; i > 0; i--) {
            const j = Math.floor(Math.random() * (i + 1));
            [this.tracks[i], this.tracks[j]] = [this.tracks[j], this.tracks[i]];
        }

        this.tracks.unshift(currentTrack);

        return true;
    }

    /**
     * Removes a track from the queue
     * @param {Track|Snowflake|number} track The track to remove
     * @returns {Track}
     */
    remove(track: Track<T> | Snowflake | number) {
        if (this.#watchDestroyed()) return;
        let trackFound: Track<T> = null;
        if (typeof track === "number") {
            trackFound = this.tracks[track];
            if (trackFound) {
                this.tracks = this.tracks.filter((t) => t.id !== trackFound.id);
            }
        } else {
            trackFound = this.tracks.find((s) => s.id === (track instanceof Track ? track.id : track));
            if (trackFound) {
                this.tracks = this.tracks.filter((s) => s.id !== trackFound.id);
            }
        }

        return trackFound;
    }

    /**
     * Returns the index of the specified track. If found, returns the track index else returns -1.
     * @param {number|Track|Snowflake} track The track
     * @returns {number}
     */
    getTrackPosition(track: number | Track<T> | Snowflake) {
        if (this.#watchDestroyed()) return;
        if (typeof track === "number") return this.tracks[track] != null ? track : -1;
        return this.tracks.findIndex((pred) => pred.id === (track instanceof Track ? track.id : track));
    }

    /**
     * Jumps to particular track
     * @param {Track|number} track The track
     * @returns {void}
     */
    jump(track: Track<T> | number): void {
        if (this.#watchDestroyed()) return;
        const foundTrack = this.remove(track);
        if (!foundTrack) throw new PlayerError("Track not found", ErrorStatusCode.TRACK_NOT_FOUND);

        this.tracks.splice(0, 0, foundTrack);

        return void this.skip();
    }

    /**
     * Jumps to particular track, removing other tracks on the way
     * @param {Track|number} track The track
     * @returns {void}
     */
    skipTo(track: Track<T> | number): void {
        if (this.#watchDestroyed()) return;
        const trackIndex = this.getTrackPosition(track);
        const removedTrack = this.remove(track);
        if (!removedTrack) throw new PlayerError("Track not found", ErrorStatusCode.TRACK_NOT_FOUND);

        this.tracks.splice(0, trackIndex, removedTrack);

        return void this.skip();
    }

    /**
     * Inserts the given track to specified index
     * @param {Track} track The track to insert
     * @param {number} [index=0] The index where this track should be
     */
    insert(track: Track<T>, index = 0) {
        if (this.#watchDestroyed()) return;
        if (!track || !(track instanceof Track)) throw new PlayerError("track must be the instance of Track", ErrorStatusCode.INVALID_TRACK);
        if (typeof index !== "number" || index < 0 || !Number.isFinite(index)) throw new PlayerError(`Invalid index "${index}"`, ErrorStatusCode.INVALID_ARG_TYPE);

        this.tracks.splice(index, 0, track);

        this.player.emit("trackAdd", this, track);
    }

    /**
     * @typedef {object} PlayerTimestamp
     * @property {string} current The current progress
     * @property {string} end The total time
     * @property {number} progress Progress in %
     */

    /**
     * Returns player stream timestamp
     * @returns {PlayerTimestamp}
     */
    getPlayerTimestamp() {
        if (this.#watchDestroyed()) return;
        const currentStreamTime = this.streamTime;
        const totalTime = this.current.durationMS;

        const currentTimecode = Util.buildTimeCode(Util.parseMS(currentStreamTime));
        const endTimecode = Util.buildTimeCode(Util.parseMS(totalTime));

        return {
            current: currentTimecode,
            end: endTimecode,
            progress: Math.round((currentStreamTime / totalTime) * 100)
        };
    }

    /**
     * Creates progress bar string
     * @param {PlayerProgressbarOptions} options The progress bar options
     * @returns {string}
     */
    createProgressBar(options: PlayerProgressbarOptions = { timecodes: true }) {
        if (this.#watchDestroyed()) return;
        const length = typeof options.length === "number" ? (options.length <= 0 || options.length === Infinity ? 15 : options.length) : 15;

        const index = Math.round((this.streamTime / this.current.durationMS) * length);
        const indicator = typeof options.indicator === "string" && options.indicator.length > 0 ? options.indicator : "🔘";
        const line = typeof options.line === "string" && options.line.length > 0 ? options.line : "▬";

        if (index >= 1 && index <= length) {
            const bar = line.repeat(length - 1).split("");
            bar.splice(index, 0, indicator);
            if (options.timecodes) {
                const timestamp = this.getPlayerTimestamp();
                return `${timestamp.current} ┃ ${bar.join("")} ┃ ${timestamp.end}`;
            } else {
                return `${bar.join("")}`;
            }
        } else {
            if (options.timecodes) {
                const timestamp = this.getPlayerTimestamp();
                return `${timestamp.current} ┃ ${indicator}${line.repeat(length - 1)} ┃ ${timestamp.end}`;
            } else {
                return `${indicator}${line.repeat(length - 1)}`;
            }
        }
    }

    /**
     * Total duration
     * @type {Number}
     */
    get totalTime(): number {
        if (this.#watchDestroyed()) return;
        return this.tracks.length > 0 ? this.tracks.map((t) => t.durationMS).reduce((p, c) => p + c) : 0;
    }

    /**
     * Play stream in a voice/stage channel
     * @param {Track} [src] The track to play (if empty, uses first track from the queue)
     * @param {PlayOptions} [options={}] The options
     * @returns {Promise<void>}
     */
    async play(src?: Track<T>, options: PlayOptions = {}): Promise<void> {
        if (this.#watchDestroyed(false)) return;
        if (!this.connection || !this.connection.voiceConnection) throw new PlayerError("Voice connection is not available, use <Queue>.connect()!", ErrorStatusCode.NO_CONNECTION);
        if (src && (this.playing || this.tracks.length) && !options.immediate) return this.addTrack(src);
        const track = options.filtersUpdate && !options.immediate ? src || this.current : src ?? this.tracks.shift();
        if (!track) return;

        this.player.emit("debug", this, "Received play request");

        if (!options.filtersUpdate) {
            this.previousTracks = this.previousTracks.filter((x) => x.id !== track.id);
            this.previousTracks.push(track);
        }

        let stream = null;
        const customDownloader = typeof this.onBeforeCreateStream === "function";

        if (["youtube", "spotify"].includes(track.raw.source)) {
            let spotifyResolved = false;
            if (this.options.spotifyBridge && track.raw.source === "spotify" && !track.raw.engine) {
                track.raw.engine = await YouTube.search(`${track.author} ${track.title}`, { type: "video" })
                    .then((x) => x[0].url)
                    .catch(() => null);
                spotifyResolved = true;
            }
            const link = track.raw.source === "spotify" ? track.raw.engine : track.url;
            if (!link) return void this.play(this.tracks.shift(), { immediate: true });

            if (customDownloader) {
                stream = (await this.onBeforeCreateStream(track, spotifyResolved ? "youtube" : track.raw.source, this)) ?? null;
                if (stream)
                    stream = ytdl
                        .arbitraryStream(stream, {
                            opusEncoded: false,
                            fmt: "s16le",
                            encoderArgs: options.encoderArgs ?? this._activeFilters.length ? ["-af", AudioFilters.create(this._activeFilters)] : [],
                            seek: options.seek ? options.seek / 1000 : 0
                        })
                        .on("error", (err) => {
                            return err.message.toLowerCase().includes("premature close") ? null : this.player.emit("error", this, err);
                        });
            } else {
                stream = ytdl(link, {
                    ...this.options.ytdlOptions,
                    // discord-ytdl-core
                    opusEncoded: false,
                    fmt: "s16le",
                    encoderArgs: options.encoderArgs ?? this._activeFilters.length ? ["-af", AudioFilters.create(this._activeFilters)] : [],
                    seek: options.seek ? options.seek / 1000 : 0
                }).on("error", (err) => {
                    return err.message.toLowerCase().includes("premature close") ? null : this.player.emit("error", this, err);
                });
            }
        } else {
            const tryArb = (customDownloader && (await this.onBeforeCreateStream(track, track.raw.source || track.raw.engine, this))) || null;
            const arbitrarySource = tryArb
                ? tryArb
                : track.raw.source === "soundcloud"
                ? await track.raw.engine.downloadProgressive()
                : typeof track.raw.engine === "function"
                ? await track.raw.engine()
                : track.raw.engine;
            stream = ytdl
                .arbitraryStream(arbitrarySource, {
                    opusEncoded: false,
                    fmt: "s16le",
                    encoderArgs: options.encoderArgs ?? this._activeFilters.length ? ["-af", AudioFilters.create(this._activeFilters)] : [],
                    seek: options.seek ? options.seek / 1000 : 0
                })
                .on("error", (err) => {
                    return err.message.toLowerCase().includes("premature close") ? null : this.player.emit("error", this, err);
                });
        }

        const resource: AudioResource<Track<T>> = this.connection.createStream(stream, {
            type: StreamType.Raw,
            data: track
        });

        if (options.seek) this._streamTime = options.seek;
        this._filtersUpdate = options.filtersUpdate;
        this.setVolume(this.options.initialVolume);

        setTimeout(() => {
            this.connection.playStream(resource);
        }, this.#getBufferingTimeout()).unref();
    }

    /**
     * Private method to handle autoplay
     * @param {Track} track The source track to find its similar track for autoplay
     * @returns {Promise<void>}
     * @private
     */
    private async _handleAutoplay(track: Track<T>): Promise<void> {
        if (this.#watchDestroyed()) return;
        if (!track || ![track.source, track.raw?.source].includes("youtube")) {
            if (this.options.leaveOnEnd) this.destroy();
            return void this.player.emit("queueEnd", this);
        }
        const info = await YouTube.getVideo(track.url)
            .then((x) => x.videos[0])
            .catch(Util.noop);
        if (!info) {
            if (this.options.leaveOnEnd) this.destroy();
            return void this.player.emit("queueEnd", this);
        }

        const nextTrack = new Track<T>(this.player, {
            title: info.title,
            url: `https://www.youtube.com/watch?v=${info.id}`,
            duration: info.durationFormatted ? Util.buildTimeCode(Util.parseMS(info.duration * 1000)) : "0:00",
            description: "",
            thumbnail: typeof info.thumbnail === "string" ? info.thumbnail : info.thumbnail.url,
            views: info.views,
            author: info.channel.name,
            requestedBy: track.requestedBy,
            source: "youtube"
        });

        this.play(nextTrack, { immediate: true });
    }

    *[Symbol.iterator]() {
        if (this.#watchDestroyed()) return;
        yield* this.tracks;
    }

    /**
     * JSON representation of this queue
     * @returns {object}
     */
    toJSON() {
        if (this.#watchDestroyed()) return;
        return {
            id: this.id,
            guild: this.guild.id,
            voiceChannel: this.connection?.channel?.id,
            options: this.options,
            tracks: this.tracks.map((m) => m.toJSON())
        };
    }

    /**
     * String representation of this queue
     * @returns {string}
     */
    toString() {
        if (this.#watchDestroyed()) return;
        if (!this.tracks.length) return "No songs available to display!";
        return `**Upcoming Songs:**\n${this.tracks.map((m, i) => `${i + 1}. **${m.title}**`).join("\n")}`;
    }

    #watchDestroyed(emit = true) {
        if (this.#destroyed) {
            if (emit) this.player.emit("error", this, new PlayerError("Cannot use destroyed queue", ErrorStatusCode.DESTROYED_QUEUE));
            return true;
        }

        return false;
    }

    #getBufferingTimeout() {
        const timeout = this.options.bufferingTimeout;

        if (isNaN(timeout) || timeout < 0 || !Number.isFinite(timeout)) return 1000;
        return timeout;
    }
}

export { Queue };<|MERGE_RESOLUTION|>--- conflicted
+++ resolved
@@ -29,11 +29,7 @@
     private _filtersUpdate = false;
     #lastVolume = 0;
     #destroyed = false;
-<<<<<<< HEAD
     public onBeforeCreateStream: (track: Track<T>, source: TrackSource, queue: Queue<T>) => Promise<Readable | undefined> = null;
-=======
-    public onBeforeCreateStream: (track: Track, source: TrackSource, queue: Queue) => Promise<Readable | undefined> = null;
->>>>>>> a0badb84
 
     /**
      * Queue constructor
@@ -110,14 +106,9 @@
                     highWaterMark: 1 << 25
                 },
                 initialVolume: 100,
-<<<<<<< HEAD
-                bufferingTimeout: 3000
-            } as PlayerOptions<T>,
-=======
                 bufferingTimeout: 3000,
                 spotifyBridge: true
-            } as PlayerOptions,
->>>>>>> a0badb84
+            } as PlayerOptions<T>,
             options
         );
 
