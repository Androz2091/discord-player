import { Snowflake, User, UserResolvable } from "discord.js";
import { Readable, Duplex } from "stream";
import { Queue } from "../Structures/Queue";
import Track from "../Structures/Track";
import { Playlist } from "../Structures/Playlist";
import { StreamDispatcher } from "../VoiceInterface/StreamDispatcher";
import { downloadOptions } from "ytdl-core";

export type FiltersName = keyof QueueFilters;

/**
 * @typedef {AudioFilters} QueueFilters
 */
export interface QueueFilters {
    bassboost_low?: boolean;
    bassboost?: boolean;
    bassboost_high?: boolean;
    "8D"?: boolean;
    vaporwave?: boolean;
    nightcore?: boolean;
    phaser?: boolean;
    tremolo?: boolean;
    vibrato?: boolean;
    reverse?: boolean;
    treble?: boolean;
    normalizer?: boolean;
    normalizer2?: boolean;
    surrounding?: boolean;
    pulsator?: boolean;
    subboost?: boolean;
    karaoke?: boolean;
    flanger?: boolean;
    gate?: boolean;
    haas?: boolean;
    mcompand?: boolean;
    mono?: boolean;
    mstlr?: boolean;
    mstrr?: boolean;
    compressor?: boolean;
    expander?: boolean;
    softlimiter?: boolean;
    chorus?: boolean;
    chorus2d?: boolean;
    chorus3d?: boolean;
    fadein?: boolean;
    dim?: boolean;
    earrape?: boolean;
}

/**
 * The track source:
 * - soundcloud
 * - youtube
 * - spotify
 * - arbitrary
 * @typedef {string} TrackSource
 */
export type TrackSource = "soundcloud" | "youtube" | "spotify" | "arbitrary";

/**
 * @typedef {object} RawTrackData
 * @property {string} title The title
 * @property {string} description The description
 * @property {string} author The author
 * @property {string} url The url
 * @property {string} thumbnail The thumbnail
 * @property {string} duration The duration
 * @property {number} views The views
 * @property {User} requestedBy The user who requested this track
 * @property {Playlist} [playlist] The playlist
 * @property {TrackSource} [source="arbitrary"] The source
 * @property {any} [engine] The engine
 * @property {boolean} [live] If this track is live
 * @property {any} [raw] The raw data
 */
/* eslint-disable  @typescript-eslint/no-explicit-any */
export interface RawTrackData<T extends { [k: string]: any }> {
    title: string;
    description: string;
    author: string;
    url: string;
    thumbnail: string;
    duration: string;
    views: number;
    requestedBy: User;
    playlist?: Playlist<T>;
    source?: TrackSource;
    engine?: any; // eslint-disable-line @typescript-eslint/no-explicit-any
    live?: boolean;
    raw?: any; // eslint-disable-line @typescript-eslint/no-explicit-any
}

/**
 * @typedef {object} TimeData
 * @property {number} days Time in days
 * @property {number} hours Time in hours
 * @property {number} minutes Time in minutes
 * @property {number} seconds Time in seconds
 */
export interface TimeData {
    days: number;
    hours: number;
    minutes: number;
    seconds: number;
}

/**
 * @typedef {object} PlayerProgressbarOptions
 * @property {boolean} [timecodes] If it should render time codes
 * @property {boolean} [queue] If it should create progress bar for the whole queue
 * @property {number} [length] The bar length
 * @property {string} [line] The bar track
 * @property {string} [indicator] The indicator
 */
export interface PlayerProgressbarOptions {
    timecodes?: boolean;
    length?: number;
    line?: string;
    indicator?: string;
}

/**
 * @typedef {object} PlayerOptions
 * @property {boolean} [leaveOnEnd=true] If it should leave on end
 * @property {boolean} [leaveOnStop=true] If it should leave on stop
 * @property {boolean} [leaveOnEmpty=true] If it should leave on empty
 * @property {number} [leaveOnEmptyCooldown=1000] The cooldown in ms
 * @property {boolean} [autoSelfDeaf=true] If it should set the bot in deaf mode
 * @property {YTDLDownloadOptions} [ytdlOptions={}] The youtube download options
 * @property {number} [initialVolume=100] The initial player volume
 * @property {number} [bufferingTimeout=3000] Buffering timeout for the stream
 * @property {boolean} [spotifyBridge=true] If player should bridge spotify source to youtube
 * @property {Function} [onBeforeCreateStream] Runs before creating stream
 */
/* eslint-disable  @typescript-eslint/no-explicit-any */
export interface PlayerOptions<T extends { [k: string]: any }> {
    leaveOnEnd?: boolean;
    leaveOnStop?: boolean;
    leaveOnEmpty?: boolean;
    leaveOnEmptyCooldown?: number;
    autoSelfDeaf?: boolean;
    ytdlOptions?: downloadOptions;
    initialVolume?: number;
    bufferingTimeout?: number;
<<<<<<< HEAD
    onBeforeCreateStream?: (track: Track<T>, source: TrackSource, queue: Queue<T>) => Promise<Readable>;
=======
    spotifyBridge?: boolean;
    onBeforeCreateStream?: (track: Track, source: TrackSource, queue: Queue) => Promise<Readable>;
>>>>>>> a0badb84
}

/**
 * @typedef {object} ExtractorModelData
 * @property {object} [playlist] The playlist info (if any)
 * @property {string} [playlist.title] The playlist title
 * @property {string} [playlist.description] The playlist description
 * @property {string} [playlist.thumbnail] The playlist thumbnail
 * @property {album|playlist} [playlist.type] The playlist type: `album` | `playlist`
 * @property {TrackSource} [playlist.source] The playlist source
 * @property {object} [playlist.author] The playlist author
 * @property {string} [playlist.author.name] The author name
 * @property {string} [playlist.author.url] The author url
 * @property {string} [playlist.id] The playlist id
 * @property {string} [playlist.url] The playlist url
 * @property {any} [playlist.rawPlaylist] The raw data
 * @property {ExtractorData[]} data The data
 */

/**
 * @typedef {object} ExtractorData
 * @property {string} title The title
 * @property {number} duration The duration
 * @property {string} thumbnail The thumbnail
 * @property {string|Readable|Duplex} engine The stream engine
 * @property {number} views The views count
 * @property {string} author The author
 * @property {string} description The description
 * @property {string} url The url
 * @property {string} [version] The extractor version
 * @property {TrackSource} [source="arbitrary"] The source
 */
export interface ExtractorModelData {
    playlist?: {
        title: string;
        description: string;
        thumbnail: string;
        type: "album" | "playlist";
        source: TrackSource;
        author: {
            name: string;
            url: string;
        };
        id: string;
        url: string;
        rawPlaylist?: any; // eslint-disable-line @typescript-eslint/no-explicit-any
    };
    data: {
        title: string;
        duration: number;
        thumbnail: string;
        engine: string | Readable | Duplex;
        views: number;
        author: string;
        description: string;
        url: string;
        version?: string;
        source?: TrackSource;
    }[];
}

/**
 * The search query type
 * This can be one of:
 * - AUTO
 * - YOUTUBE
 * - YOUTUBE_PLAYLIST
 * - SOUNDCLOUD_TRACK
 * - SOUNDCLOUD_PLAYLIST
 * - SOUNDCLOUD
 * - SPOTIFY_SONG
 * - SPOTIFY_ALBUM
 * - SPOTIFY_PLAYLIST
 * - FACEBOOK
 * - VIMEO
 * - ARBITRARY
 * - REVERBNATION
 * - YOUTUBE_SEARCH
 * - YOUTUBE_VIDEO
 * - SOUNDCLOUD_SEARCH
 * @typedef {string} QueryType
 */
export enum QueryType {
    AUTO = "auto",
    YOUTUBE = "youtube",
    YOUTUBE_PLAYLIST = "youtube_playlist",
    SOUNDCLOUD_TRACK = "soundcloud_track",
    SOUNDCLOUD_PLAYLIST = "soundcloud_playlist",
    SOUNDCLOUD = "soundcloud",
    SPOTIFY_SONG = "spotify_song",
    SPOTIFY_ALBUM = "spotify_album",
    SPOTIFY_PLAYLIST = "spotify_playlist",
    FACEBOOK = "facebook",
    VIMEO = "vimeo",
    ARBITRARY = "arbitrary",
    REVERBNATION = "reverbnation",
    YOUTUBE_SEARCH = "youtube_search",
    YOUTUBE_VIDEO = "youtube_video",
    SOUNDCLOUD_SEARCH = "soundcloud_search"
}

/**
 * Emitted when bot gets disconnected from a voice channel
 * @event Player#botDisconnect
 * @param {Queue} queue The queue
 */

/**
 * Emitted when the voice channel is empty
 * @event Player#channelEmpty
 * @param {Queue} queue The queue
 */

/**
 * Emitted when bot connects to a voice channel
 * @event Player#connectionCreate
 * @param {Queue} queue The queue
 * @param {StreamDispatcher} connection The discord player connection object
 */

/**
 * Debug information
 * @event Player#debug
 * @param {Queue} queue The queue
 * @param {string} message The message
 */

/**
 * Emitted on error
 * <warn>This event should handled properly otherwise it may crash your process!</warn>
 * @event Player#error
 * @param {Queue} queue The queue
 * @param {Error} error The error
 */

/**
 * Emitted on connection error. Sometimes stream errors are emitted here as well.
 * @event Player#connectionError
 * @param {Queue} queue The queue
 * @param {Error} error The error
 */

/**
 * Emitted when queue ends
 * @event Player#queueEnd
 * @param {Queue} queue The queue
 */

/**
 * Emitted when a single track is added
 * @event Player#trackAdd
 * @param {Queue} queue The queue
 * @param {Track} track The track
 */

/**
 * Emitted when multiple tracks are added
 * @event Player#tracksAdd
 * @param {Queue} queue The queue
 * @param {Track[]} tracks The tracks
 */

/**
 * Emitted when a track starts playing
 * @event Player#trackStart
 * @param {Queue} queue The queue
 * @param {Track} track The track
 */

/**
 * Emitted when a track ends
 * @event Player#trackEnd
 * @param {Queue} queue The queue
 * @param {Track} track The track
 */

/* eslint-disable @typescript-eslint/no-explicit-any */
export interface PlayerEvents<T extends { [k: string]: any }> {
    botDisconnect: (queue: Queue<T>) => any;
    channelEmpty: (queue: Queue<T>) => any;
    connectionCreate: (queue: Queue<T>, connection: StreamDispatcher<T>) => any;
    debug: (queue: Queue<T>, message: string) => any;
    error: (queue: Queue<T>, error: Error) => any;
    connectionError: (queue: Queue<T>, error: Error) => any;
    queueEnd: (queue: Queue<T>) => any;
    trackAdd: (queue: Queue<T>, track: Track<T>) => any;
    tracksAdd: (queue: Queue<T>, track: Track<T>[]) => any;
    trackStart: (queue: Queue<T>, track: Track<T>) => any;
    trackEnd: (queue: Queue<T>, track: Track<T>) => any;
}

/* eslint-enable @typescript-eslint/no-explicit-any */

/**
 * @typedef {object} PlayOptions
 * @property {boolean} [filtersUpdate=false] If this play was triggered for filters update
 * @property {string[]} [encoderArgs=[]] FFmpeg args passed to encoder
 * @property {number} [seek] Time to seek to before playing
 * @property {boolean} [immediate=false] If it should start playing the provided track immediately
 */
export interface PlayOptions {
    filtersUpdate?: boolean;
    encoderArgs?: string[];
    seek?: number;
    immediate?: boolean;
}

/**
 * @typedef {object} SearchOptions
 * @property {UserResolvable} requestedBy The user who requested this search
 * @property {QueryType} [searchEngine=QueryType.AUTO] The query search engine
 * @property {boolean} [blockExtractor=false] If it should block custom extractors
 */
export interface SearchOptions {
    requestedBy: UserResolvable;
    searchEngine?: QueryType;
    blockExtractor?: boolean;
}

/**
 * The queue repeat mode. This can be one of:
 * - OFF
 * - TRACK
 * - QUEUE
 * - AUTOPLAY
 * @typedef {number} QueueRepeatMode
 */
export enum QueueRepeatMode {
    OFF = 0,
    TRACK = 1,
    QUEUE = 2,
    AUTOPLAY = 3
}

/**
 * @typedef {object} PlaylistInitData
 * @property {Track[]} tracks The tracks of this playlist
 * @property {string} title The playlist title
 * @property {string} description The description
 * @property {string} thumbnail The thumbnail
 * @property {album|playlist} type The playlist type: `album` | `playlist`
 * @property {TrackSource} source The playlist source
 * @property {object} author The playlist author
 * @property {string} [author.name] The author name
 * @property {string} [author.url] The author url
 * @property {string} id The playlist id
 * @property {string} url The playlist url
 * @property {any} [rawPlaylist] The raw playlist data
 */
/* eslint-disable  @typescript-eslint/no-explicit-any */
export interface PlaylistInitData<T extends { [k: string]: any }> {
    tracks: Track<T>[];
    title: string;
    description: string;
    thumbnail: string;
    type: "album" | "playlist";
    source: TrackSource;
    author: {
        name: string;
        url: string;
    };
    id: string;
    url: string;
    rawPlaylist?: any; // eslint-disable-line @typescript-eslint/no-explicit-any
}

/**
 * @typedef {object} TrackJSON
 * @property {string} title The track title
 * @property {string} description The track description
 * @property {string} author The author
 * @property {string} url The url
 * @property {string} thumbnail The thumbnail
 * @property {string} duration The duration
 * @property {number} durationMS The duration in ms
 * @property {number} views The views count
 * @property {Snowflake} requestedBy The id of the user who requested this track
 * @property {PlaylistJSON} [playlist] The playlist info (if any)
 */
export interface TrackJSON {
    id: Snowflake;
    title: string;
    description: string;
    author: string;
    url: string;
    thumbnail: string;
    duration: string;
    durationMS: number;
    views: number;
    requestedBy: Snowflake;
    playlist?: PlaylistJSON;
}

/**
 * @typedef {object} PlaylistJSON
 * @property {string} id The playlist id
 * @property {string} url The playlist url
 * @property {string} title The playlist title
 * @property {string} description The playlist description
 * @property {string} thumbnail The thumbnail
 * @property {album|playlist} type The playlist type: `album` | `playlist`
 * @property {TrackSource} source The track source
 * @property {object} author The playlist author
 * @property {string} [author.name] The author name
 * @property {string} [author.url] The author url
 * @property {TrackJSON[]} tracks The tracks data (if any)
 */
export interface PlaylistJSON {
    id: string;
    url: string;
    title: string;
    description: string;
    thumbnail: string;
    type: "album" | "playlist";
    source: TrackSource;
    author: {
        name: string;
        url: string;
    };
    tracks: TrackJSON[];
}

/**
 * @typedef {object} PlayerInitOptions
 * @property {boolean} [autoRegisterExtractor=true] If it should automatically register `@discord-player/extractor`
 * @property {YTDLDownloadOptions} [ytdlOptions={}] The options passed to `ytdl-core`
 * @property {number} [connectionTimeout=20000] The voice connection timeout
 */
export interface PlayerInitOptions {
    autoRegisterExtractor?: boolean;
    ytdlOptions?: downloadOptions;
    connectionTimeout?: number;
}<|MERGE_RESOLUTION|>--- conflicted
+++ resolved
@@ -142,12 +142,8 @@
     ytdlOptions?: downloadOptions;
     initialVolume?: number;
     bufferingTimeout?: number;
-<<<<<<< HEAD
+    spotifyBridge?: boolean;
     onBeforeCreateStream?: (track: Track<T>, source: TrackSource, queue: Queue<T>) => Promise<Readable>;
-=======
-    spotifyBridge?: boolean;
-    onBeforeCreateStream?: (track: Track, source: TrackSource, queue: Queue) => Promise<Readable>;
->>>>>>> a0badb84
 }
 
 /**
