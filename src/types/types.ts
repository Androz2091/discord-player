import { Snowflake, User, UserResolvable } from "discord.js";
import { Readable, Duplex } from "stream";
import { Queue } from "../Structures/Queue";
import Track from "../Structures/Track";
import { Playlist } from "../Structures/Playlist";
import { StreamDispatcher } from "../VoiceInterface/StreamDispatcher";
import { downloadOptions } from "ytdl-core";

export type FiltersName = keyof QueueFilters;

<<<<<<< HEAD
/* eslint-disable  @typescript-eslint/no-explicit-any */
export interface PlayerSearchResult<T extends { [k: string]: any }> {
    playlist: Playlist<T> | null;
    tracks: Track<T>[];
=======
export interface PlayerSearchResult {
    playlist: Playlist | null;
    tracks: Track[];
>>>>>>> 751df786
}

/**
 * @typedef {AudioFilters} QueueFilters
 */
export interface QueueFilters {
    bassboost_low?: boolean;
    bassboost?: boolean;
    bassboost_high?: boolean;
    "8D"?: boolean;
    vaporwave?: boolean;
    nightcore?: boolean;
    phaser?: boolean;
    tremolo?: boolean;
    vibrato?: boolean;
    reverse?: boolean;
    treble?: boolean;
    normalizer?: boolean;
    normalizer2?: boolean;
    surrounding?: boolean;
    pulsator?: boolean;
    subboost?: boolean;
    karaoke?: boolean;
    flanger?: boolean;
    gate?: boolean;
    haas?: boolean;
    mcompand?: boolean;
    mono?: boolean;
    mstlr?: boolean;
    mstrr?: boolean;
    compressor?: boolean;
    expander?: boolean;
    softlimiter?: boolean;
    chorus?: boolean;
    chorus2d?: boolean;
    chorus3d?: boolean;
    fadein?: boolean;
    dim?: boolean;
    earrape?: boolean;
}

/**
 * The track source:
 * - soundcloud
 * - youtube
 * - spotify
 * - arbitrary
 * @typedef {string} TrackSource
 */
export type TrackSource = "soundcloud" | "youtube" | "spotify" | "arbitrary";

/**
 * @typedef {object} RawTrackData
 * @property {string} title The title
 * @property {string} description The description
 * @property {string} author The author
 * @property {string} url The url
 * @property {string} thumbnail The thumbnail
 * @property {string} duration The duration
 * @property {number} views The views
 * @property {User} requestedBy The user who requested this track
 * @property {Playlist} [playlist] The playlist
 * @property {TrackSource} [source="arbitrary"] The source
 * @property {any} [engine] The engine
 * @property {boolean} [live] If this track is live
 * @property {any} [raw] The raw data
 */
/* eslint-disable  @typescript-eslint/no-explicit-any */
export interface RawTrackData<T extends { [k: string]: any }> {
    title: string;
    description: string;
    author: string;
    url: string;
    thumbnail: string;
    duration: string;
    views: number;
    requestedBy: User;
    playlist?: Playlist<T>;
    source?: TrackSource;
    engine?: any; // eslint-disable-line @typescript-eslint/no-explicit-any
    live?: boolean;
    raw?: any; // eslint-disable-line @typescript-eslint/no-explicit-any
}

/**
 * @typedef {object} TimeData
 * @property {number} days Time in days
 * @property {number} hours Time in hours
 * @property {number} minutes Time in minutes
 * @property {number} seconds Time in seconds
 */
export interface TimeData {
    days: number;
    hours: number;
    minutes: number;
    seconds: number;
}

/**
 * @typedef {object} PlayerProgressbarOptions
 * @property {boolean} [timecodes] If it should render time codes
 * @property {boolean} [queue] If it should create progress bar for the whole queue
 * @property {number} [length] The bar length
 * @property {string} [line] The bar track
 * @property {string} [indicator] The indicator
 */
export interface PlayerProgressbarOptions {
    timecodes?: boolean;
    length?: number;
    line?: string;
    indicator?: string;
}

/**
 * @typedef {object} PlayerOptions
 * @property {boolean} [leaveOnEnd=true] If it should leave on end
 * @property {boolean} [leaveOnStop=true] If it should leave on stop
 * @property {boolean} [leaveOnEmpty=true] If it should leave on empty
 * @property {number} [leaveOnEmptyCooldown=1000] The cooldown in ms
 * @property {boolean} [autoSelfDeaf=true] If it should set the bot in deaf mode
 * @property {YTDLDownloadOptions} [ytdlOptions={}] The youtube download options
 * @property {number} [initialVolume=100] The initial player volume
 * @property {number} [bufferingTimeout=3000] Buffering timeout for the stream
 * @property {boolean} [spotifyBridge=true] If player should bridge spotify source to youtube
 * @property {Function} [onBeforeCreateStream] Runs before creating stream
 */
/* eslint-disable  @typescript-eslint/no-explicit-any */
export interface PlayerOptions<T extends { [k: string]: any }> {
    leaveOnEnd?: boolean;
    leaveOnStop?: boolean;
    leaveOnEmpty?: boolean;
    leaveOnEmptyCooldown?: number;
    autoSelfDeaf?: boolean;
    ytdlOptions?: downloadOptions;
    initialVolume?: number;
    bufferingTimeout?: number;
    spotifyBridge?: boolean;
    onBeforeCreateStream?: (track: Track<T>, source: TrackSource, queue: Queue<T>) => Promise<Readable>;
}

/**
 * @typedef {object} ExtractorModelData
 * @property {object} [playlist] The playlist info (if any)
 * @property {string} [playlist.title] The playlist title
 * @property {string} [playlist.description] The playlist description
 * @property {string} [playlist.thumbnail] The playlist thumbnail
 * @property {album|playlist} [playlist.type] The playlist type: `album` | `playlist`
 * @property {TrackSource} [playlist.source] The playlist source
 * @property {object} [playlist.author] The playlist author
 * @property {string} [playlist.author.name] The author name
 * @property {string} [playlist.author.url] The author url
 * @property {string} [playlist.id] The playlist id
 * @property {string} [playlist.url] The playlist url
 * @property {any} [playlist.rawPlaylist] The raw data
 * @property {ExtractorData[]} data The data
 */

/**
 * @typedef {object} ExtractorData
 * @property {string} title The title
 * @property {number} duration The duration
 * @property {string} thumbnail The thumbnail
 * @property {string|Readable|Duplex} engine The stream engine
 * @property {number} views The views count
 * @property {string} author The author
 * @property {string} description The description
 * @property {string} url The url
 * @property {string} [version] The extractor version
 * @property {TrackSource} [source="arbitrary"] The source
 */
export interface ExtractorModelData {
    playlist?: {
        title: string;
        description: string;
        thumbnail: string;
        type: "album" | "playlist";
        source: TrackSource;
        author: {
            name: string;
            url: string;
        };
        id: string;
        url: string;
        rawPlaylist?: any; // eslint-disable-line @typescript-eslint/no-explicit-any
    };
    data: {
        title: string;
        duration: number;
        thumbnail: string;
        engine: string | Readable | Duplex;
        views: number;
        author: string;
        description: string;
        url: string;
        version?: string;
        source?: TrackSource;
    }[];
}

/**
 * The search query type
 * This can be one of:
 * - AUTO
 * - YOUTUBE
 * - YOUTUBE_PLAYLIST
 * - SOUNDCLOUD_TRACK
 * - SOUNDCLOUD_PLAYLIST
 * - SOUNDCLOUD
 * - SPOTIFY_SONG
 * - SPOTIFY_ALBUM
 * - SPOTIFY_PLAYLIST
 * - FACEBOOK
 * - VIMEO
 * - ARBITRARY
 * - REVERBNATION
 * - YOUTUBE_SEARCH
 * - YOUTUBE_VIDEO
 * - SOUNDCLOUD_SEARCH
 * @typedef {number} QueryType
 */
export enum QueryType {
    AUTO,
    YOUTUBE,
    YOUTUBE_PLAYLIST,
    SOUNDCLOUD_TRACK,
    SOUNDCLOUD_PLAYLIST,
    SOUNDCLOUD,
    SPOTIFY_SONG,
    SPOTIFY_ALBUM,
    SPOTIFY_PLAYLIST,
    FACEBOOK,
    VIMEO,
    ARBITRARY,
    REVERBNATION,
    YOUTUBE_SEARCH,
    YOUTUBE_VIDEO,
    SOUNDCLOUD_SEARCH
}

/**
 * Emitted when bot gets disconnected from a voice channel
 * @event Player#botDisconnect
 * @param {Queue} queue The queue
 */

/**
 * Emitted when the voice channel is empty
 * @event Player#channelEmpty
 * @param {Queue} queue The queue
 */

/**
 * Emitted when bot connects to a voice channel
 * @event Player#connectionCreate
 * @param {Queue} queue The queue
 * @param {StreamDispatcher} connection The discord player connection object
 */

/**
 * Debug information
 * @event Player#debug
 * @param {Queue} queue The queue
 * @param {string} message The message
 */

/**
 * Emitted on error
 * <warn>This event should handled properly otherwise it may crash your process!</warn>
 * @event Player#error
 * @param {Queue} queue The queue
 * @param {Error} error The error
 */

/**
 * Emitted on connection error. Sometimes stream errors are emitted here as well.
 * @event Player#connectionError
 * @param {Queue} queue The queue
 * @param {Error} error The error
 */

/**
 * Emitted when queue ends
 * @event Player#queueEnd
 * @param {Queue} queue The queue
 */

/**
 * Emitted when a single track is added
 * @event Player#trackAdd
 * @param {Queue} queue The queue
 * @param {Track} track The track
 */

/**
 * Emitted when multiple tracks are added
 * @event Player#tracksAdd
 * @param {Queue} queue The queue
 * @param {Track[]} tracks The tracks
 */

/**
 * Emitted when a track starts playing
 * @event Player#trackStart
 * @param {Queue} queue The queue
 * @param {Track} track The track
 */

/**
 * Emitted when a track ends
 * @event Player#trackEnd
 * @param {Queue} queue The queue
 * @param {Track} track The track
 */

/* eslint-disable @typescript-eslint/no-explicit-any */
export interface PlayerEvents<T extends { [k: string]: any }> {
    botDisconnect: (queue: Queue<T>) => any;
    channelEmpty: (queue: Queue<T>) => any;
    connectionCreate: (queue: Queue<T>, connection: StreamDispatcher<T>) => any;
    debug: (queue: Queue<T>, message: string) => any;
    error: (queue: Queue<T>, error: Error) => any;
    connectionError: (queue: Queue<T>, error: Error) => any;
    queueEnd: (queue: Queue<T>) => any;
    trackAdd: (queue: Queue<T>, track: Track<T>) => any;
    tracksAdd: (queue: Queue<T>, track: Track<T>[]) => any;
    trackStart: (queue: Queue<T>, track: Track<T>) => any;
    trackEnd: (queue: Queue<T>, track: Track<T>) => any;
}

/* eslint-enable @typescript-eslint/no-explicit-any */

/**
 * @typedef {object} PlayOptions
 * @property {boolean} [filtersUpdate=false] If this play was triggered for filters update
 * @property {string[]} [encoderArgs=[]] FFmpeg args passed to encoder
 * @property {number} [seek] Time to seek to before playing
 * @property {boolean} [immediate=false] If it should start playing the provided track immediately
 */
export interface PlayOptions {
    filtersUpdate?: boolean;
    encoderArgs?: string[];
    seek?: number;
    immediate?: boolean;
}

/**
 * @typedef {object} SearchOptions
 * @property {UserResolvable} requestedBy The user who requested this search
 * @property {QueryType|string} [searchEngine=QueryType.AUTO] The query search engine, can be extractor name to target specific one (custom)
 * @property {boolean} [blockExtractor=false] If it should block custom extractors
 */
export interface SearchOptions {
    requestedBy: UserResolvable;
    searchEngine?: QueryType | string;
    blockExtractor?: boolean;
}

/**
 * The queue repeat mode. This can be one of:
 * - OFF
 * - TRACK
 * - QUEUE
 * - AUTOPLAY
 * @typedef {number} QueueRepeatMode
 */
export enum QueueRepeatMode {
    OFF = 0,
    TRACK = 1,
    QUEUE = 2,
    AUTOPLAY = 3
}

/**
 * @typedef {object} PlaylistInitData
 * @property {Track[]} tracks The tracks of this playlist
 * @property {string} title The playlist title
 * @property {string} description The description
 * @property {string} thumbnail The thumbnail
 * @property {album|playlist} type The playlist type: `album` | `playlist`
 * @property {TrackSource} source The playlist source
 * @property {object} author The playlist author
 * @property {string} [author.name] The author name
 * @property {string} [author.url] The author url
 * @property {string} id The playlist id
 * @property {string} url The playlist url
 * @property {any} [rawPlaylist] The raw playlist data
 */
/* eslint-disable  @typescript-eslint/no-explicit-any */
export interface PlaylistInitData<T extends { [k: string]: any }> {
    tracks: Track<T>[];
    title: string;
    description: string;
    thumbnail: string;
    type: "album" | "playlist";
    source: TrackSource;
    author: {
        name: string;
        url: string;
    };
    id: string;
    url: string;
    rawPlaylist?: any; // eslint-disable-line @typescript-eslint/no-explicit-any
}

/**
 * @typedef {object} TrackJSON
 * @property {string} title The track title
 * @property {string} description The track description
 * @property {string} author The author
 * @property {string} url The url
 * @property {string} thumbnail The thumbnail
 * @property {string} duration The duration
 * @property {number} durationMS The duration in ms
 * @property {number} views The views count
 * @property {Snowflake} requestedBy The id of the user who requested this track
 * @property {PlaylistJSON} [playlist] The playlist info (if any)
 */
export interface TrackJSON {
    id: Snowflake;
    title: string;
    description: string;
    author: string;
    url: string;
    thumbnail: string;
    duration: string;
    durationMS: number;
    views: number;
    requestedBy: Snowflake;
    playlist?: PlaylistJSON;
}

/**
 * @typedef {object} PlaylistJSON
 * @property {string} id The playlist id
 * @property {string} url The playlist url
 * @property {string} title The playlist title
 * @property {string} description The playlist description
 * @property {string} thumbnail The thumbnail
 * @property {album|playlist} type The playlist type: `album` | `playlist`
 * @property {TrackSource} source The track source
 * @property {object} author The playlist author
 * @property {string} [author.name] The author name
 * @property {string} [author.url] The author url
 * @property {TrackJSON[]} tracks The tracks data (if any)
 */
export interface PlaylistJSON {
    id: string;
    url: string;
    title: string;
    description: string;
    thumbnail: string;
    type: "album" | "playlist";
    source: TrackSource;
    author: {
        name: string;
        url: string;
    };
    tracks: TrackJSON[];
}

/**
 * @typedef {object} PlayerInitOptions
 * @property {boolean} [autoRegisterExtractor=true] If it should automatically register `@discord-player/extractor`
 * @property {YTDLDownloadOptions} [ytdlOptions={}] The options passed to `ytdl-core`
 * @property {number} [connectionTimeout=20000] The voice connection timeout
 */
export interface PlayerInitOptions {
    autoRegisterExtractor?: boolean;
    ytdlOptions?: downloadOptions;
    connectionTimeout?: number;
}<|MERGE_RESOLUTION|>--- conflicted
+++ resolved
@@ -8,16 +8,9 @@
 
 export type FiltersName = keyof QueueFilters;
 
-<<<<<<< HEAD
-/* eslint-disable  @typescript-eslint/no-explicit-any */
 export interface PlayerSearchResult<T extends { [k: string]: any }> {
     playlist: Playlist<T> | null;
     tracks: Track<T>[];
-=======
-export interface PlayerSearchResult {
-    playlist: Playlist | null;
-    tracks: Track[];
->>>>>>> 751df786
 }
 
 /**
