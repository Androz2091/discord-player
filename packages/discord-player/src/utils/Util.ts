--- conflicted
+++ resolved
@@ -5,9 +5,6 @@
 import { Playlist, Track } from '../fabric';
 import { Exceptions } from '../errors';
 import { randomInt } from 'node:crypto';
-<<<<<<< HEAD
-import { createFilter, createSpotifyFilter, fixTrackSuffix, removeLive, removeRemastered, youtube } from '@web-scrobbler/metadata-filter';
-=======
 import {
     createFilter,
     createSpotifyFilter,
@@ -20,7 +17,6 @@
     replaceSmartQuotes,
     removeCleanExplicit
 } from '@web-scrobbler/metadata-filter';
->>>>>>> fc686c0e
 import { TrackSource } from '../../dist';
 
 export type RuntimeType = 'node' | 'deno' | 'bun' | 'unknown';
