<<<<<<< HEAD
import { ClientType } from "./IClientAdapter";

export interface ValidPackagesStructure {
    name: ClientType;
    test: () => Promise<boolean>;
    testClient: (client: unknown) => Promise<boolean>
=======
import { Util } from '../utils/Util';
import { type SupportedClient } from './ClientAdapterFactory';
import { ClientType } from './IClientAdapter';

export interface ValidPackagesStructure {
    name: ClientType;
    test: () => boolean;
    testClient: (client: SupportedClient) => boolean;
>>>>>>> 4a181862
}

export const VALID_PACKAGES: ValidPackagesStructure[] = [
    {
<<<<<<< HEAD
        name: ClientType.DiscordJS,
        async test() {
            try {
                await import("discord.js");
                return true;
            } catch {
                return false;
            }
        },
        async testClient(client: unknown) {
=======
        name: 'discord.js',
        test() {
            const { error } = Util.require('discord.js');

            if (error) return false;

            return true;
        },
        testClient(client: SupportedClient) {
>>>>>>> 4a181862
            try {
                const { module } = Util.require('discord.js') as { module: typeof import('discord.js') };

                return client instanceof module.Client;
            } catch {

                return false;
            }
        }
    },
    {
<<<<<<< HEAD
        name: ClientType.Eris,
        async test() {
            try {
                await import("eris");
                return true;
            } catch {
                return false;
            }
=======
        name: 'eris',
        test() {
            const { error } = Util.require('eris');

            if (error) return false;

            return true;
>>>>>>> 4a181862
        },
        testClient(client) {
            try {
                const { module } = Util.require('eris') as { module: typeof import('eris') };

                return client instanceof module.Client;
            } catch {
                return false;
            }
        }
    }
];

<<<<<<< HEAD
export async function detectClientMode(client: unknown): Promise<ClientType> {
=======
export function detectClientMode(client: SupportedClient): ClientType {
>>>>>>> 4a181862
    for (const pkg of VALID_PACKAGES) {
        const isValid = pkg.test();

        if(!isValid) continue;

        const isInstance = pkg.testClient(client);

        if (isInstance) return pkg.name;
    }

    return 'unknown';
}<|MERGE_RESOLUTION|>--- conflicted
+++ resolved
@@ -1,25 +1,13 @@
-<<<<<<< HEAD
 import { ClientType } from "./IClientAdapter";
 
 export interface ValidPackagesStructure {
     name: ClientType;
     test: () => Promise<boolean>;
     testClient: (client: unknown) => Promise<boolean>
-=======
-import { Util } from '../utils/Util';
-import { type SupportedClient } from './ClientAdapterFactory';
-import { ClientType } from './IClientAdapter';
-
-export interface ValidPackagesStructure {
-    name: ClientType;
-    test: () => boolean;
-    testClient: (client: SupportedClient) => boolean;
->>>>>>> 4a181862
 }
 
 export const VALID_PACKAGES: ValidPackagesStructure[] = [
     {
-<<<<<<< HEAD
         name: ClientType.DiscordJS,
         async test() {
             try {
@@ -30,17 +18,6 @@
             }
         },
         async testClient(client: unknown) {
-=======
-        name: 'discord.js',
-        test() {
-            const { error } = Util.require('discord.js');
-
-            if (error) return false;
-
-            return true;
-        },
-        testClient(client: SupportedClient) {
->>>>>>> 4a181862
             try {
                 const { module } = Util.require('discord.js') as { module: typeof import('discord.js') };
 
@@ -52,7 +29,6 @@
         }
     },
     {
-<<<<<<< HEAD
         name: ClientType.Eris,
         async test() {
             try {
@@ -61,15 +37,6 @@
             } catch {
                 return false;
             }
-=======
-        name: 'eris',
-        test() {
-            const { error } = Util.require('eris');
-
-            if (error) return false;
-
-            return true;
->>>>>>> 4a181862
         },
         testClient(client) {
             try {
@@ -83,15 +50,11 @@
     }
 ];
 
-<<<<<<< HEAD
 export async function detectClientMode(client: unknown): Promise<ClientType> {
-=======
-export function detectClientMode(client: SupportedClient): ClientType {
->>>>>>> 4a181862
     for (const pkg of VALID_PACKAGES) {
         const isValid = pkg.test();
 
-        if(!isValid) continue;
+        if (!isValid) continue;
 
         const isInstance = pkg.testClient(client);
 
