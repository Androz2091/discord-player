import { Guild } from 'discord.js';
import { Player } from '../Player';
import { IllegalHookInvocationError } from '../errors';
import { createContext, useContext } from './context/async-context';
import { getGlobalRegistry } from '../utils/__internal__';

export interface HooksCtx {
  guild: Guild;
}

export const SUPER_CONTEXT = createContext<Player>();

const getFallbackContext = () => {
  return getGlobalRegistry().get('@[player]') as Player | undefined;
};

/**
 * @private
 */
export function useHooksContext(hookName: string, mainOnly = false) {
  let isFallback = false;

  let player: Player | undefined;

  if (!(player = SUPER_CONTEXT.consume())) {
    player = getFallbackContext();
    isFallback = true;
  }

  if (!player)
    throw new IllegalHookInvocationError(
      'discord-player',
      `Player context is not available, ${
        isFallback
          ? 'did you forget to initialize the player with `new Player(client)`?'
          : 'is it being called inside <Player>.context.provide()?'
      }`,
    );

  if (mainOnly) return { player, context: {} as HooksCtx, isFallback };

<<<<<<< HEAD
  const context = useContext(player.context);
  if (!context)
    throw new IllegalHookInvocationError(
      hookName,
      `${hookName} must be called inside a player context created by <Player>.context.provide()`,
    );
=======
  let context: HooksCtx | undefined;

  if (!isFallback) {
    context = useContext(player.context);
    if (!context)
      throw Exceptions.ERR_ILLEGAL_HOOK_INVOCATION(
        hookName,
        `${hookName} must be called inside a player context created by <Player>.context.provide()`,
      );
  } else {
    context = {
      get guild() {
        throw Exceptions.ERR_ILLEGAL_HOOK_INVOCATION(
          hookName,
          `${hookName} must be called with an explicit guild argument when not inside a player context`,
        );
      },
    } as unknown as HooksCtx;
  }
>>>>>>> 4b87979b

  return { context, player, isFallback };
}<|MERGE_RESOLUTION|>--- conflicted
+++ resolved
@@ -39,34 +39,25 @@
 
   if (mainOnly) return { player, context: {} as HooksCtx, isFallback };
 
-<<<<<<< HEAD
-  const context = useContext(player.context);
-  if (!context)
-    throw new IllegalHookInvocationError(
-      hookName,
-      `${hookName} must be called inside a player context created by <Player>.context.provide()`,
-    );
-=======
   let context: HooksCtx | undefined;
 
   if (!isFallback) {
     context = useContext(player.context);
     if (!context)
-      throw Exceptions.ERR_ILLEGAL_HOOK_INVOCATION(
+      throw new IllegalHookInvocationError(
         hookName,
         `${hookName} must be called inside a player context created by <Player>.context.provide()`,
       );
   } else {
     context = {
       get guild() {
-        throw Exceptions.ERR_ILLEGAL_HOOK_INVOCATION(
+        throw new IllegalHookInvocationError(
           hookName,
           `${hookName} must be called with an explicit guild argument when not inside a player context`,
         );
       },
     } as unknown as HooksCtx;
   }
->>>>>>> 4b87979b
 
   return { context, player, isFallback };
 }