--- conflicted
+++ resolved
@@ -1,4 +1,3 @@
-<<<<<<< HEAD
 {
   "name": "discord-player",
   "version": "1.4.1",
@@ -48,56 +47,4 @@
     "jsdoc": "^3.6.3",
     "minami": "Androz2091/minami"
   }
-}
-=======
-{
-  "name": "discord-player",
-  "version": "1.4.1",
-  "description": "Complete framework to facilitate music commands using discord.js v12",
-  "main": "index.js",
-  "scripts": {
-    "test": "node index.js",
-    "generate-docs": "node_modules/.bin/jsdoc --configure .jsdoc.json --verbose"
-  },
-  "repository": {
-    "type": "git",
-    "url": "git+https://github.com/Androz2091/discord-player.git"
-  },
-  "keywords": [
-    "music",
-    "player",
-    "bot",
-    "framework",
-    "discord",
-    "volume",
-    "queue",
-    "youtube"
-  ],
-  "author": "Androz2091",
-  "license": "MIT",
-  "bugs": {
-    "url": "https://github.com/Androz2091/discord-player/issues"
-  },
-  "homepage": "https://github.com/Androz2091/discord-player#readme",
-  "dependencies": {
-    "@discordjs/opus": "^0.3.2",
-    "discord-ytdl-core": "^4.0.2",
-    "merge-options": "^2.0.0",
-    "node-fetch": "^2.6.0",
-    "simple-youtube-api": "^5.2.1",
-    "ytpl": "^0.1.21",
-    "ytsr": "^0.1.15"
-  },
-  "devDependencies": {
-    "discord.js": "discordjs/discord.js",
-    "eslint": "^7.1.0",
-    "eslint-config-standard": "^14.1.1",
-    "eslint-plugin-import": "^2.20.2",
-    "eslint-plugin-node": "^11.1.0",
-    "eslint-plugin-promise": "^4.2.1",
-    "eslint-plugin-standard": "^4.0.1",
-    "jsdoc": "^3.6.3",
-    "minami": "Androz2091/minami"
-  }
-}
->>>>>>> 5b6d1c49
+}